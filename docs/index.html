<!doctype html>
<html>
<head>
  <meta charset='utf-8' />
  <title>blockstack 18.1.0 | Documentation</title>
  <meta name='viewport' content='width=device-width,initial-scale=1'>
  <link href='assets/bass.css' type='text/css' rel='stylesheet' />
  <link href='assets/style.css' type='text/css' rel='stylesheet' />
  <link href='assets/github.css' type='text/css' rel='stylesheet' />
  <link href='assets/split.css' type='text/css' rel='stylesheet' />
</head>
<body class='documentation m0'>
    <div class='flex'>
      <div id='split-left' class='overflow-auto fs0 height-viewport-100'>
        <div class='py1 px2'>
          <h3 class='mb0 no-anchor'>blockstack</h3>
          <div class='mb1'><code>18.1.0</code></div>
          <input
            placeholder='Filter'
            id='filter-input'
            class='col12 block input'
            type='text' />
          <div id='toc'>
            <ul class='list-reset h5 py1-ul'>
              
                
                <li><a
                  href='#authentication'
                  class="h5 bold black caps">
                  Authentication
                  
                </a>
                
                </li>
              
                
                <li><a
                  href='#appconfig'
                  class=" toggle-sibling">
                  AppConfig
                  <span class='icon'>▸</span>
                </a>
                
                <div class='toggle-target display-none'>
                  
                  
                    <ul class='list-reset py1-ul pl1'>
                      <li class='h5'><span>Instance members</span></li>
                      
                      <li><a
                        href='#appconfigappdomain'
                        class='regular pre-open'>
                        #appDomain
                      </a></li>
                      
                      <li><a
                        href='#appconfigscopes'
                        class='regular pre-open'>
                        #scopes
                      </a></li>
                      
                      <li><a
                        href='#appconfigredirectpath'
                        class='regular pre-open'>
                        #redirectPath
                      </a></li>
                      
                      <li><a
                        href='#appconfigmanifestpath'
                        class='regular pre-open'>
                        #manifestPath
                      </a></li>
                      
                      <li><a
                        href='#appconfigcorenode'
                        class='regular pre-open'>
                        #coreNode
                      </a></li>
                      
                      <li><a
                        href='#appconfigauthenticatorurl'
                        class='regular pre-open'>
                        #authenticatorURL
                      </a></li>
                      
                      <li><a
                        href='#appconfigredirecturi'
                        class='regular pre-open'>
                        #redirectURI
                      </a></li>
                      
                      <li><a
                        href='#appconfigmanifesturi'
                        class='regular pre-open'>
                        #manifestURI
                      </a></li>
                      
                    </ul>
                  
                  
                  
                </div>
                
                </li>
              
                
                <li><a
                  href='#usersession'
                  class=" toggle-sibling">
                  UserSession
                  <span class='icon'>▸</span>
                </a>
                
                <div class='toggle-target display-none'>
                  
                  
                    <ul class='list-reset py1-ul pl1'>
                      <li class='h5'><span>Instance members</span></li>
                      
                      <li><a
                        href='#usersessionredirecttosignin'
                        class='regular pre-open'>
                        #redirectToSignIn
                      </a></li>
                      
                      <li><a
                        href='#usersessionredirecttosigninwithauthrequest'
                        class='regular pre-open'>
                        #redirectToSignInWithAuthRequest
                      </a></li>
                      
                      <li><a
                        href='#usersessiongenerateandstoretransitkey'
                        class='regular pre-open'>
                        #generateAndStoreTransitKey
                      </a></li>
                      
                      <li><a
                        href='#usersessiongetauthresponsetoken'
                        class='regular pre-open'>
                        #getAuthResponseToken
                      </a></li>
                      
                      <li><a
                        href='#usersessionissigninpending'
                        class='regular pre-open'>
                        #isSignInPending
                      </a></li>
                      
                      <li><a
                        href='#usersessionisusersignedin'
                        class='regular pre-open'>
                        #isUserSignedIn
                      </a></li>
                      
                      <li><a
                        href='#usersessionhandlependingsignin'
                        class='regular pre-open'>
                        #handlePendingSignIn
                      </a></li>
                      
                      <li><a
                        href='#usersessionloaduserdata'
                        class='regular pre-open'>
                        #loadUserData
                      </a></li>
                      
                      <li><a
                        href='#usersessionsignuserout'
                        class='regular pre-open'>
                        #signUserOut
                      </a></li>
                      
                      <li><a
                        href='#usersessionencryptcontent'
                        class='regular pre-open'>
                        #encryptContent
                      </a></li>
                      
                      <li><a
                        href='#usersessiondecryptcontent'
                        class='regular pre-open'>
                        #decryptContent
                      </a></li>
                      
                      <li><a
                        href='#usersessionputfile'
                        class='regular pre-open'>
                        #putFile
                      </a></li>
                      
                      <li><a
                        href='#usersessiongetfile'
                        class='regular pre-open'>
                        #getFile
                      </a></li>
                      
                      <li><a
                        href='#usersessionlistfiles'
                        class='regular pre-open'>
                        #listFiles
                      </a></li>
                      
                    </ul>
                  
                  
                  
                </div>
                
                </li>
              
                
                <li><a
                  href='#sessiondatastore'
                  class="">
                  SessionDataStore
                  
                </a>
                
                </li>
              
                
                <li><a
                  href='#instancedatastore'
                  class="">
                  InstanceDataStore
                  
                </a>
                
                </li>
              
                
                <li><a
                  href='#localstoragestore'
                  class="">
                  LocalStorageStore
                  
                </a>
                
                </li>
              
                
                <li><a
                  href='#profiles'
                  class="h5 bold black caps">
                  Profiles
                  
                </a>
                
                </li>
              
                
                <li><a
                  href='#extractprofile'
                  class="">
                  extractProfile
                  
                </a>
                
                </li>
              
                
                <li><a
                  href='#wrapprofiletoken'
                  class="">
                  wrapProfileToken
                  
                </a>
                
                </li>
              
                
                <li><a
                  href='#signprofiletoken'
                  class="">
                  signProfileToken
                  
                </a>
                
                </li>
              
                
                <li><a
                  href='#verifyprofiletoken'
                  class="">
                  verifyProfileToken
                  
                </a>
                
                </li>
              
                
                <li><a
                  href='#validateproofs'
                  class="">
                  validateProofs
                  
                </a>
                
                </li>
              
                
                <li><a
                  href='#lookupprofile'
                  class="">
                  lookupProfile
                  
                </a>
                
                </li>
              
                
                <li><a
                  href='#storage'
                  class="h5 bold black caps">
                  Storage
                  
                </a>
                
                </li>
              
                
                <li><a
                  href='#getappbucketurl'
                  class="">
                  getAppBucketUrl
                  
                </a>
                
                </li>
              
                
                <li><a
                  href='#getuserappfileurl'
                  class="">
                  getUserAppFileUrl
                  
                </a>
                
                </li>
              
<<<<<<< HEAD
=======
                
                <li><a
                  href='#getnameprice'
                  class="">
                  getNamePrice
                  
                </a>
                
                </li>
              
                
                <li><a
                  href='#getnamespaceprice'
                  class="">
                  getNamespacePrice
                  
                </a>
                
                </li>
              
                
                <li><a
                  href='#getgraceperiod'
                  class="">
                  getGracePeriod
                  
                </a>
                
                </li>
              
                
                <li><a
                  href='#getnamesowned'
                  class="">
                  getNamesOwned
                  
                </a>
                
                </li>
              
                
                <li><a
                  href='#getnamespaceburnaddress'
                  class="">
                  getNamespaceBurnAddress
                  
                </a>
                
                </li>
              
                
                <li><a
                  href='#getnameinfo'
                  class="">
                  getNameInfo
                  
                </a>
                
                </li>
              
                
                <li><a
                  href='#getnamespaceinfo'
                  class="">
                  getNamespaceInfo
                  
                </a>
                
                </li>
              
                
                <li><a
                  href='#getzonefile'
                  class="">
                  getZonefile
                  
                </a>
                
                </li>
              
                
                <li><a
                  href='#getaccountstatus'
                  class="">
                  getAccountStatus
                  
                </a>
                
                </li>
              
                
                <li><a
                  href='#getaccounthistorypage'
                  class="">
                  getAccountHistoryPage
                  
                </a>
                
                </li>
              
                
                <li><a
                  href='#getaccountat'
                  class="">
                  getAccountAt
                  
                </a>
                
                </li>
              
                
                <li><a
                  href='#getaccounttokens'
                  class="">
                  getAccountTokens
                  
                </a>
                
                </li>
              
                
                <li><a
                  href='#getaccountbalance'
                  class="">
                  getAccountBalance
                  
                </a>
                
                </li>
              
                
                <li><a
                  href='#estimatetokentransfer'
                  class="">
                  estimateTokenTransfer
                  
                </a>
                
                </li>
              
                
                <li><a
                  href='#listfiles'
                  class="">
                  listFiles
                  
                </a>
                
                </li>
              
>>>>>>> c9d25ab7
            </ul>
          </div>
          <div class='mt1 h6 quiet'>
            <a href='http://documentation.js.org/reading-documentation.html'>Need help reading this?</a>
          </div>
        </div>
      </div>
      <div id='split-right' class='relative overflow-auto height-viewport-100'>
        
          
            <div class='keyline-top-not py2'><section class='py2 clearfix'>

  <h2 id='authentication' class='mt0'>
    Authentication
  </h2>

  
    <p>Blockstack Authentication provides single sign on and authentication without third parties or remote servers. Blockstack Authentication is a bearer token-based authentication system. From an app user's perspective, it functions similar to legacy third-party authentication techniques that they're familiar with. For an app developer, the flow is a bit different from the typical client-server flow of centralized sign in services (e.g., OAuth). Rather, with Blockstack, the authentication flow happens entirely client-side.</p>
<h2>Quickstart</h2>
<p>1) Install <code>blockstack.js</code>:</p>
<pre class='hljs'>npm install blockstack --save</pre>
<p>2) Import Blockstack into your project</p>
<pre class='hljs'><span class="hljs-keyword">import</span> * <span class="hljs-keyword">as</span> blockstack <span class="hljs-keyword">from</span> <span class="hljs-string">'blockstack'</span></pre>
<p>3) Wire up a sign in button</p>
<pre class='hljs'><span class="hljs-built_in">document</span>.getElementById(<span class="hljs-string">'signin-button'</span>).addEventListener(<span class="hljs-string">'click'</span>, <span class="hljs-function"><span class="hljs-keyword">function</span>(<span class="hljs-params"></span>) </span>{
  blockstack.redirectToSignIn()
})</pre>
<p>4) Wire up a sign out button</p>
<pre class='hljs'><span class="hljs-built_in">document</span>.getElementById(<span class="hljs-string">'signout-button'</span>).addEventListener(<span class="hljs-string">'click'</span>, <span class="hljs-function"><span class="hljs-keyword">function</span>(<span class="hljs-params"></span>) </span>{
  blockstack.signUserOut(<span class="hljs-built_in">window</span>.location.origin)
})</pre>
<p>5) Include the logic to (a) load user data (b) handle the auth response</p>
<pre class='hljs'><span class="hljs-function"><span class="hljs-keyword">function</span> <span class="hljs-title">showProfile</span>(<span class="hljs-params">profile</span>) </span>{
  <span class="hljs-keyword">var</span> person = <span class="hljs-keyword">new</span> blockstack.Person(profile)
  <span class="hljs-built_in">document</span>.getElementById(<span class="hljs-string">'heading-name'</span>).innerHTML = person.name()
  <span class="hljs-built_in">document</span>.getElementById(<span class="hljs-string">'avatar-image'</span>).setAttribute(<span class="hljs-string">'src'</span>, person.avatarUrl())
  <span class="hljs-built_in">document</span>.getElementById(<span class="hljs-string">'section-1'</span>).style.display = <span class="hljs-string">'none'</span>
  <span class="hljs-built_in">document</span>.getElementById(<span class="hljs-string">'section-2'</span>).style.display = <span class="hljs-string">'block'</span>
}

<span class="hljs-keyword">if</span> (blockstack.isUserSignedIn()) {
  <span class="hljs-keyword">const</span> userData = blockstack.loadUserData()
  showProfile(userData.profile)
} <span class="hljs-keyword">else</span> <span class="hljs-keyword">if</span> (blockstack.isSignInPending()) {
  blockstack.handlePendingSignIn()
  .then(<span class="hljs-function"><span class="hljs-params">userData</span> =&gt;</span> {
    showProfile(userData.profile)
  })
}</pre>
<p>6) Create a <code>manifest.json</code> file</p>
<pre class='hljs'>{
  <span class="hljs-attr">"name"</span>: <span class="hljs-string">"Hello, Blockstack"</span>,
  <span class="hljs-attr">"start_url"</span>: <span class="hljs-string">"localhost:5000"</span>,
  <span class="hljs-attr">"description"</span>: <span class="hljs-string">"A simple demo of Blockstack Auth"</span>,
  <span class="hljs-attr">"icons"</span>: [{
    <span class="hljs-attr">"src"</span>: <span class="hljs-string">"https://helloblockstack.com/icon-192x192.png"</span>,
    <span class="hljs-attr">"sizes"</span>: <span class="hljs-string">"192x192"</span>,
    <span class="hljs-attr">"type"</span>: <span class="hljs-string">"image/png"</span>
  }]
}</pre>
<p>Make sure your <code>manifest.json</code> file has appropriate CORS headers so that it can
be fetched via an http <code>GET</code> from any origin.</p>
<p>7) Serve your application</p>
<h2>User flow</h2>
<p>What follows is a walk through of the experience of a user, Alice, signing in to your app with Blockstack.</p>
<p>First, Alice clicks the "Sign in with Blockstack" button on your app. She is redirected to her copy of the Blockstack Browser. The Blockstack Browser shows Alice an approval dialog with information about your app including:</p>
<ul>
<li>The origin your app was served from</li>
<li>Your app's name</li>
<li>Your app's logo</li>
<li>The types of permissions and data your app is requesting</li>
</ul>
<p>Alice can choose to authenticate as one of her Blockstack IDs by selecting the ID and clicking the Approve button.</p>
<p>When she clicks approve, she's redirected back to your app. Your app gets cryptographic proof that she is who she claims to be, access to a dedicated bucket in her Gaia storage hub for your app to read and write its own data along with public information she's stored in her profile.</p>
<h2>Manifest file</h2>
<p>Blockstack apps have a manifest file based on the <a href="https://w3c.github.io/manifest/">W3C web app manifest specification</a>. The Blockstack Browser retrieves the manifest file from the app during the authentication process and displays some of the information in it such as the app name and icon to the user. The location of the app manifest file is specific in the authentication request token and <em>MUST</em> be on the same origin as the app requesting authentication.</p>
<p>Below is an example of a manifest file:</p>
<pre><code>{
  "name": "Todo App",
  "start_url": "http://blockstack-todos.appartisan.com",
  "description": "A simple todo app build on blockstack",
  "icons": [{
    "src": "http://blockstack-todos.appartisan.com/logo.png",
    "sizes": "400x400",
    "type": "image/png"
  }]
}
</code></pre>
<p>The manifest file <em>MUST</em> have <a href="https://en.wikipedia.org/wiki/Cross-origin_resource_sharing">Cross-origin resource sharing (CORS) headers</a> that allow the manifest file to be fetched from any arbitrary source. This usually means returning:</p>
<pre><code>Access-Control-Allow-Origin: *
</code></pre>
<h2>Key pairs</h2>
<p>Blockstack Authentication makes extensive use of public key cryptography. As mentioned above, we use ECDSA with the secp256k1 curve. What follows is a description of the various public-private key pairs used in the authentication process including how they're generated, where they're used and to whom the private key is disclosed.</p>
<h3>Transit private key</h3>
<p>The transit private is an ephemeral key that is used to encrypt secrets that need to be passed from the Blockstack Browser to the app during the authentication process. It is randomly generated by the app at the beginning of the authentication response. The public key that corresponds to the transit private key is stored in a single element array in the <code>public_keys</code> key of the authentication request token. The Blockstack Browser encrypts secret data such as the app private key using this public key and sends it back to the app when the user signs in to the app. The transit private key signs the app authentication request.</p>
<h3>Blockstack ID Identity address private key</h3>
<p>The identity address private key is derived from the user's keychain phrase and is the private key of the Blockstack ID that the user chooses to use to sign in to the app. It is a secret owned by the user and never leaves the user's instance of the Blockstack browser. This private key signs the authentication response token for an app to indicate that the user approves sign in to that app.</p>
<h3>App private key</h3>
<p>The app private key is an app-specific private key that is generated from the user's identity address private key using the <code>domain_name</code> as input. It is deterministic in that for a given Blockstack ID and <code>domain_name</code>, the same private key will be generated each time. The app private key is securely shared with the app on each authentication, encrypted by the Blockstack browser with the transit public key.</p>
<p>The app private key serves three functions.</p>
<ul>
<li>It is used to create the credentials that give an app access to the gaia hub storage bucket for that specific app.</li>
<li>It is used in the end-to-end encryption of files stored for the app on the user's gaia hub.</li>
<li>It serves as a cryptographic secret that apps can use to perform other cryptographic functions.</li>
</ul>
<h2>Scopes</h2>
<p>Scopes define the information and permissions an app requests from the
user during authentication. Requested scopes may be any of the following:</p>
<ul>
<li>
<p><code>store_write</code> - read and write data to the user's Gaia hub in an app-specific storage bucket</p>
</li>
<li>
<p><code>publish_data</code> - publish data so that other users of the app can discover and interact with the user</p>
</li>
<li>
<p><code>email</code> - requests the user's email if available</p>
<p> If no <code>scopes</code> array is provided to the <code>redirectToSignIn</code> or
<code>makeAuthRequest</code> functions, the default is to request <code>['store_write']</code>.</p>
</li>
</ul>
<h2>Authentication tokens</h2>
<p>The app and the Blockstack Browser communicate during the authentication flow by passing back and forth two tokens:</p>
<p>The requesting application sends the Blockstack Browser an authRequest token.
Once a user approves a sign in, the Blockstack Browser responds to the application with an authResponse token.</p>
<p>These tokens are <a href="https://jwt.io/">JSON Web Tokens</a>, and they are passed via URL query strings.</p>
<h3>JSON Web Token signatures</h3>
<p>Blockstack's authentication tokens are based on the <a href="https://tools.ietf.org/html/rfc7519">RFC 7519 OAuth JSON Web Token (JWT)</a> with additional support for the secp256k1 curve used by bitcoin and many other cryptocurrencies.</p>
<p>This signature algorithm is indicated by specifying <code>ES256K</code> in the token's <code>alg</code> key, specifying that the JWT signature uses ECDSA with the secp256k1 curve. We provide both <a href="https://github.com/blockstack/jsontokens-js">JavaScript</a> and <a href="https://github.com/blockstack/ruby-jwt-blockstack/tree/ruby-jwt-blockstack">Ruby</a> JWT libraries with support for this signing algorithm.</p>
<h3>Authentication request payload schema</h3>
<pre class='hljs'><span class="hljs-keyword">const</span> requestPayload = {
    jti, <span class="hljs-comment">// UUID</span>
    iat, <span class="hljs-comment">// JWT creation time in seconds</span>
    exp, <span class="hljs-comment">// JWT expiration time in seconds</span>
    iss, <span class="hljs-comment">// legacy decentralized identifier generated from transit key</span>
    public_keys, <span class="hljs-comment">// single entry array with public key of transit key</span>
    domain_name, <span class="hljs-comment">// app origin</span>
    manifest_uri, <span class="hljs-comment">// url to manifest file - must be hosted on app origin</span>
    redirect_uri, <span class="hljs-comment">// url to which browser redirects user on auth approval - must be hosted on app origin</span>
    version, <span class="hljs-comment">// version tuple</span>
    do_not_include_profile, <span class="hljs-comment">// a boolean flag asking browser to send profile url instead of profile object</span>
    supports_hub_url, <span class="hljs-comment">// a boolean flag indicating gaia hub support</span>
    scopes <span class="hljs-comment">// an array of string values indicating scopes requested by the app</span>
  }</pre>
<h3>Authentication response payload schema</h3>
<pre class='hljs'>    <span class="hljs-keyword">const</span> responsePayload = {
    jti, <span class="hljs-comment">// UUID</span>
    iat, <span class="hljs-comment">// JWT creation time in seconds</span>
    exp, <span class="hljs-comment">// JWT expiration time in seconds</span>
    iss, <span class="hljs-comment">// legacy decentralized identifier (string prefix + identity address) - this uniquely identifies the user</span>
    private_key, <span class="hljs-comment">// encrypted private key payload</span>
    public_keys, <span class="hljs-comment">// single entry array with public key</span>
    profile, <span class="hljs-comment">// profile object or null if passed by profile_url</span>
    username, <span class="hljs-comment">// blockstack id username (if any)</span>
    core_token, <span class="hljs-comment">// encrypted core token payload</span>
    email, <span class="hljs-comment">// email if email scope is requested &amp; email available</span>
    profile_url, <span class="hljs-comment">// url to signed profile token</span>
    hubUrl, <span class="hljs-comment">// url pointing to user's gaia hub</span>
    version <span class="hljs-comment">// version tuple</span>
  }</pre>
<h2><code>blockstack:</code> custom protocol handler</h2>
<p>The <code>blockstack:</code> custom protocol handler is how Blockstack apps send their authentication requests to the Blockstack Browser. When the Blockstack Browser is installed on a user's computer, it registers itself as the handler for the <code>blockstack:</code> customer protocol.</p>
<p>When an application calls <a href="http://blockstack.github.io/blockstack.js/index.html#redirecttosignin"><code>redirectToSignIn</code></a> or <a href="http://blockstack.github.io/blockstack.js/index.html#redirecttosigninwithauthrequest"><code>redirectToSignInWithAuthRequest</code></a>, blockstack.js checks if a blockstack: protocol handler is installed and, if so, redirects the user to <code>blockstack:&#x3C;authRequestToken></code>. This passes the authentication request token from the app to the Blockstack Browser, which will in turn validate the request and display an authentication dialog.</p>
<h2>Adding Blockstack Authentication to your app</h2>
<p>The way you can add Blockstack Authentication to you app depends on whether your app is a modern decentralized Blockstack App where code runs client-side without trusted servers or a legacy client-server app where a server is trusted.</p>
<h3>Authentication in Client-side apps</h3>
<p>This method is appropriate for decentralized client-side apps where the user's zone of trust - the parts of the app that the user is trusting - begins and ends with the code running on their own computer. In apps like these, any code the app interacts with that's not on their own computer such as external servers does not need to know who she is.</p>
<p><a href="https://github.com/blockstack/blockstack.js">Blockstack.js</a> provides API methods that help you to implement Blockstack Authentication in your client-side app.</p>
<h4>Standard flow</h4>
<p>The preferred way to implement authentication in these apps is to use the standard flow. This flow hides much of the process behind a few easy function calls and makes it very fast to get up and running.</p>
<p>In this process you'll use these four functions:</p>
<ul>
<li><code>redirectToSignIn</code></li>
<li><code>isSignInPending</code></li>
<li><code>handlePendingSignIn</code></li>
<li><code>loadUserData</code></li>
</ul>
<h5>Starting the sign in process</h5>
<p>When your app wants to start the sign in process, typically when the user clicks a "Sign in with Blockstack" button, your app will call the <a href="http://blockstack.github.io/blockstack.js/index.html#redirecttosignin"><code>redirectToSignIn</code></a> method of <a href="https://github.com/blockstack/blockstack.js">blockstack.js</a>.</p>
<p>This creates an ephemeral transit key, stores it in the web browser's <code>localStorage</code>, uses it to create an authentication request token and finally redirects the user to the Blockstack browser to approve the sign in request.</p>
<h5>Handling an authentication response</h5>
<p>When a user approves a sign in request, the Blockstack Browser will return the signed authentication response token to the <code>redirectURI</code> specified in <code>redirectToSignIn</code>.</p>
<p>To check for the presence of this token, your app should call <code>isSignInPending</code>. If this returns <code>true</code>, the app should then call <code>handlePendingSignIn</code>. This decodes the token, returns the signed-in-user's data, and simultaneously storing it to <code>localStorage</code> so that it can be retrieved later with <code>loadUserData</code>.</p>
<pre class='hljs'><span class="hljs-keyword">import</span> * <span class="hljs-keyword">as</span> blockstack <span class="hljs-keyword">from</span> <span class="hljs-string">'blockstack'</span>

<span class="hljs-keyword">if</span> (blockstack.isSignInPending()) {
    blockstack.handlePendingSignIn()
    .then(<span class="hljs-function"><span class="hljs-params">userData</span> =&gt;</span> {
        <span class="hljs-keyword">const</span> profile = userData.profile
    })
}</pre>
<h4>Manual flow</h4>
<p>Alternatively, you can manually generate your own transit private key and/or authentication request token. This gives you more control over the experience.</p>
<p>For example, you could use the following code to generate an authentication request on <code>https://alice.example.com</code> or <code>https://bob.example.com</code> for an app running on origin <code>https://example.com</code>.</p>
<pre class='hljs'><span class="hljs-keyword">const</span> transitPrivateKey = generateAndStoreTransitKey()
<span class="hljs-keyword">const</span> redirectURI = <span class="hljs-string">'https://example.com/authLandingPage'</span>
<span class="hljs-keyword">const</span> manifestURI = <span class="hljs-string">'https://example.com/manifest.json'</span>
<span class="hljs-keyword">const</span> scopes = [<span class="hljs-string">'scope_write'</span>, <span class="hljs-string">'publish_data'</span>]
<span class="hljs-keyword">const</span> appDomain = <span class="hljs-string">'https://example.com'</span>

<span class="hljs-keyword">const</span> authRequest = makeAuthRequest(transitPrivateKey, redirectURI, manifestURI, scopes, appDomain)

redirectToSignInWithAuthRequest(authRequest)</pre>
<h3>Authentication in client-server apps</h3>
<p><em>Note: Client-server authentication requires using a library written in the language of your server app. There are private methods in blockstack.js that can be accomplish this on node.js server apps, but they are not currently part of our public, supported API.</em></p>
<p>Using Blockstack Authentication in client-server apps is very similar to client-side apps. You generate the authentication request using the same code in the client as described above.</p>
<p>The main difference is that you need to verify the authentication response token on the server after the user approves sign in to your app.</p>
<p>For an example of how verification can be done server side, take a look at the <a href="https://github.com/blockstack/blockstack-ruby#to-verify-an-auth-response">blockstack-ruby</a> library.</p>

  
</section>
</div>
          
        
          
            <section class='p2 mb2 clearfix bg-white minishadow'>

  
  <div class='clearfix'>
    
    <h3 class='fl m0' id='appconfig'>
      AppConfig
    </h3>
    
    
  </div>
  

  <p>Configuration data for the current app.</p>
<p>On browser platforms, creating an instance of this
class without any arguments will use
<code>window.location.origin</code> as the app domain.
On non-browser platforms, you need to
specify an app domain as the first argument.</p>


  <div class='pre p1 fill-light mt0'>new AppConfig(appDomain: <a href="https://developer.mozilla.org/docs/Web/JavaScript/Reference/Global_Objects/String">string</a>, scopes: <a href="https://developer.mozilla.org/docs/Web/JavaScript/Reference/Global_Objects/Array">Array</a>&#x3C;<a href="https://developer.mozilla.org/docs/Web/JavaScript/Reference/Global_Objects/String">string</a>>, redirectPath: <a href="https://developer.mozilla.org/docs/Web/JavaScript/Reference/Global_Objects/String">string</a>, manifestPath: <a href="https://developer.mozilla.org/docs/Web/JavaScript/Reference/Global_Objects/String">string</a>, coreNode: <a href="https://developer.mozilla.org/docs/Web/JavaScript/Reference/Global_Objects/String">string</a>, authenticatorURL: <a href="https://developer.mozilla.org/docs/Web/JavaScript/Reference/Global_Objects/String">string</a>)</div>
  
    <p>
      Type:
      <a href="#appconfig">AppConfig</a>
    </p>
  
  

  
  
  
  
  
  

  
    <div class='py1 quiet mt1 prose-big'>Parameters</div>
    <div class='prose'>
      
        <div class='space-bottom0'>
          <div>
            <span class='code bold'>appDomain</span> <code class='quiet'>(<a href="https://developer.mozilla.org/docs/Web/JavaScript/Reference/Global_Objects/String">string</a>
            = <code>window.location.origin</code>)</code>
	    the app domain

          </div>
          
        </div>
      
        <div class='space-bottom0'>
          <div>
            <span class='code bold'>scopes</span> <code class='quiet'>(<a href="https://developer.mozilla.org/docs/Web/JavaScript/Reference/Global_Objects/Array">Array</a>&#x3C;<a href="https://developer.mozilla.org/docs/Web/JavaScript/Reference/Global_Objects/String">string</a>>
            = <code>DEFAULT_SCOPE.slice()</code>)</code>
	    permissions this app is requesting

          </div>
          
        </div>
      
        <div class='space-bottom0'>
          <div>
            <span class='code bold'>redirectPath</span> <code class='quiet'>(<a href="https://developer.mozilla.org/docs/Web/JavaScript/Reference/Global_Objects/String">string</a>
            = <code>&#39;&#39;</code>)</code>
	    path on app domain to redirect users to after authentication

          </div>
          
        </div>
      
        <div class='space-bottom0'>
          <div>
            <span class='code bold'>manifestPath</span> <code class='quiet'>(<a href="https://developer.mozilla.org/docs/Web/JavaScript/Reference/Global_Objects/String">string</a>
            = <code>&#39;/manifest.json&#39;</code>)</code>
	    path relative to app domain of app's manifest file

          </div>
          
        </div>
      
        <div class='space-bottom0'>
          <div>
            <span class='code bold'>coreNode</span> <code class='quiet'>(<a href="https://developer.mozilla.org/docs/Web/JavaScript/Reference/Global_Objects/String">string</a>
            = <code>null</code>)</code>
	    override the default or user selected core node

          </div>
          
        </div>
      
        <div class='space-bottom0'>
          <div>
            <span class='code bold'>authenticatorURL</span> <code class='quiet'>(<a href="https://developer.mozilla.org/docs/Web/JavaScript/Reference/Global_Objects/String">string</a>
            = <code>DEFAULT_BLOCKSTACK_HOST</code>)</code>
	    the web-based fall back authenticator

          </div>
          
        </div>
      
    </div>
  

  

  

  

  

  

  
    <div class='py1 quiet mt1 prose-big'>Instance Members</div>
    <div class="clearfix">
  
    <div class='border-bottom' id='appconfigappdomain'>
      <div class="clearfix small pointer toggle-sibling">
        <div class="py1 contain">
            <a class='icon pin-right py1 dark-link caret-right'>▸</a>
            <span class='code strong strong truncate'>appDomain</span>
        </div>
      </div>
      <div class="clearfix display-none toggle-target">
        <section class='p2 mb2 clearfix bg-white minishadow'>

  

  <p>Blockstack apps are uniquely identified by their app domain.</p>


  <div class='pre p1 fill-light mt0'>appDomain</div>
  
    <p>
      Type:
      <a href="https://developer.mozilla.org/docs/Web/JavaScript/Reference/Global_Objects/String">string</a>
    </p>
  
  

  
  
  
  
  
  

  

  

  

  

  

  

  

  
</section>

      </div>
    </div>
  
    <div class='border-bottom' id='appconfigscopes'>
      <div class="clearfix small pointer toggle-sibling">
        <div class="py1 contain">
            <a class='icon pin-right py1 dark-link caret-right'>▸</a>
            <span class='code strong strong truncate'>scopes</span>
        </div>
      </div>
      <div class="clearfix display-none toggle-target">
        <section class='p2 mb2 clearfix bg-white minishadow'>

  

  <p>An array of string representing permissions requested by the app.</p>


  <div class='pre p1 fill-light mt0'>scopes</div>
  
    <p>
      Type:
      <a href="https://developer.mozilla.org/docs/Web/JavaScript/Reference/Global_Objects/Array">Array</a>&#x3C;<a href="https://developer.mozilla.org/docs/Web/JavaScript/Reference/Global_Objects/String">string</a>>
    </p>
  
  

  
  
  
  
  
<<<<<<< HEAD
=======
    <div class='py1 quiet mt1 prose-big'>Parameters</div>
    <div class='prose'>
      
        <div class='space-bottom0'>
          <div>
            <span class='code bold'>nameLookupURL</span> <code class='quiet'>(<a href="https://developer.mozilla.org/docs/Web/JavaScript/Reference/Global_Objects/String">String</a>
            = <code>&#39;&#39;</code>)</code>
	    the endpoint against which to verify public
keys match claimed username

          </div>
          
        </div>
      
        <div class='space-bottom0'>
          <div>
            <span class='code bold'>authResponseToken</span> <code class='quiet'>(<a href="https://developer.mozilla.org/docs/Web/JavaScript/Reference/Global_Objects/String">String</a>
            = <code>getAuthResponseToken()</code>)</code>
	    the signed authentication response token

          </div>
          
        </div>
      
        <div class='space-bottom0'>
          <div>
            <span class='code bold'>transitKey</span> <code class='quiet'>(<a href="https://developer.mozilla.org/docs/Web/JavaScript/Reference/Global_Objects/String">String</a>
            = <code>getTransitKey()</code>)</code>
	    the transit private key that corresponds to the transit public key
that was provided in the authentication request

          </div>
          
        </div>
      
    </div>
>>>>>>> c9d25ab7
  

  

  

  

  

  

  

  

  
</section>

      </div>
    </div>
  
    <div class='border-bottom' id='appconfigredirectpath'>
      <div class="clearfix small pointer toggle-sibling">
        <div class="py1 contain">
            <a class='icon pin-right py1 dark-link caret-right'>▸</a>
            <span class='code strong strong truncate'>redirectPath</span>
        </div>
      </div>
      <div class="clearfix display-none toggle-target">
        <section class='p2 mb2 clearfix bg-white minishadow'>

  

  <p>Path on app domain to redirect users to after authentication. The
authentication response token will be postpended in a query.</p>


  <div class='pre p1 fill-light mt0'>redirectPath</div>
  
    <p>
      Type:
      <a href="https://developer.mozilla.org/docs/Web/JavaScript/Reference/Global_Objects/String">string</a>
    </p>
  
  

  
  
  
  
  
  

  

  

  

  

  

  

  

  
</section>

      </div>
    </div>
  
    <div class='border-bottom' id='appconfigmanifestpath'>
      <div class="clearfix small pointer toggle-sibling">
        <div class="py1 contain">
            <a class='icon pin-right py1 dark-link caret-right'>▸</a>
            <span class='code strong strong truncate'>manifestPath</span>
        </div>
      </div>
      <div class="clearfix display-none toggle-target">
        <section class='p2 mb2 clearfix bg-white minishadow'>

  

  <p>Path relative to app domain of app's manifest file.</p>
<p>This file needs to have CORS headers set so that it can be fetched
from any origin. Typically this means return the header <code>Access-Control-Allow-Origin: *</code>.</p>


  <div class='pre p1 fill-light mt0'>manifestPath</div>
  
    <p>
      Type:
      <a href="https://developer.mozilla.org/docs/Web/JavaScript/Reference/Global_Objects/String">string</a>
    </p>
  
  

  
  
  
  
  
  

  

  

  

  

  

  

  

  
</section>

      </div>
    </div>
  
    <div class='border-bottom' id='appconfigcorenode'>
      <div class="clearfix small pointer toggle-sibling">
        <div class="py1 contain">
            <a class='icon pin-right py1 dark-link caret-right'>▸</a>
            <span class='code strong strong truncate'>coreNode</span>
        </div>
      </div>
      <div class="clearfix display-none toggle-target">
        <section class='p2 mb2 clearfix bg-white minishadow'>

  

  <p>The URL of Blockstack core node to use for this app. If this is
<code>null</code>, the core node specified by the user or default core node
will be used.</p>


  <div class='pre p1 fill-light mt0'>coreNode</div>
  
    <p>
      Type:
      <a href="https://developer.mozilla.org/docs/Web/JavaScript/Reference/Global_Objects/String">string</a>
    </p>
  
  

  
  
  
  
  
  

  

  

  

  

  

  

  

  
</section>

      </div>
    </div>
  
    <div class='border-bottom' id='appconfigauthenticatorurl'>
      <div class="clearfix small pointer toggle-sibling">
        <div class="py1 contain">
            <a class='icon pin-right py1 dark-link caret-right'>▸</a>
            <span class='code strong strong truncate'>authenticatorURL</span>
        </div>
      </div>
      <div class="clearfix display-none toggle-target">
        <section class='p2 mb2 clearfix bg-white minishadow'>

  

  <p>The URL of a web-based Blockstack Authenticator to use in the event
the user doesn't have Blockstack installed on their machine. If this
is not specified, the current default in this library will be used.</p>


  <div class='pre p1 fill-light mt0'>authenticatorURL</div>
  
    <p>
      Type:
      <a href="https://developer.mozilla.org/docs/Web/JavaScript/Reference/Global_Objects/String">string</a>
    </p>
  
  

  
  
  
  
  
  

  

  

  

  

  

  

  

  
</section>

      </div>
    </div>
  
    <div class='border-bottom' id='appconfigredirecturi'>
      <div class="clearfix small pointer toggle-sibling">
        <div class="py1 contain">
            <a class='icon pin-right py1 dark-link caret-right'>▸</a>
            <span class='code strong strong truncate'>redirectURI()</span>
        </div>
      </div>
      <div class="clearfix display-none toggle-target">
        <section class='p2 mb2 clearfix bg-white minishadow'>

  

  <p>The location to which the authenticator should
redirect the user.</p>


  <div class='pre p1 fill-light mt0'>redirectURI(): <a href="https://developer.mozilla.org/docs/Web/JavaScript/Reference/Global_Objects/String">string</a></div>
  
  

  
  
  
  
  
  

  

  

  
    
      <div class='py1 quiet mt1 prose-big'>Returns</div>
      <code><a href="https://developer.mozilla.org/docs/Web/JavaScript/Reference/Global_Objects/String">string</a></code>:
        URI

      
    
  

  

  

  

  

  
</section>

      </div>
    </div>
  
    <div class='border-bottom' id='appconfigmanifesturi'>
      <div class="clearfix small pointer toggle-sibling">
        <div class="py1 contain">
            <a class='icon pin-right py1 dark-link caret-right'>▸</a>
            <span class='code strong strong truncate'>manifestURI()</span>
        </div>
      </div>
      <div class="clearfix display-none toggle-target">
        <section class='p2 mb2 clearfix bg-white minishadow'>

  

  <p>The location of the app's manifest file.</p>


  <div class='pre p1 fill-light mt0'>manifestURI(): <a href="https://developer.mozilla.org/docs/Web/JavaScript/Reference/Global_Objects/String">string</a></div>
  
  

  
  
  
  
  
  

  

  

  
    
      <div class='py1 quiet mt1 prose-big'>Returns</div>
      <code><a href="https://developer.mozilla.org/docs/Web/JavaScript/Reference/Global_Objects/String">string</a></code>:
        URI

      
    
  

  

  

  

  

  
</section>

      </div>
    </div>
  
</div>

  

  
</section>

          
        
          
            <section class='p2 mb2 clearfix bg-white minishadow'>

  
  <div class='clearfix'>
    
    <h3 class='fl m0' id='usersession'>
      UserSession
    </h3>
    
    
  </div>
  

  <p>Represents an instance of a signed in user for a particular app.</p>
<p>A signed in user has access to two major pieces of information
about the user, the user's private key for that app and the location
of the user's gaia storage bucket for the app.</p>
<p>A user can be signed in either directly through the interactive
sign in process or by directly providing the app private key.</p>


  <div class='pre p1 fill-light mt0'>new UserSession(options: {appConfig: <a href="#appconfig">AppConfig</a>?, sessionStore: <a href="#sessiondatastore">SessionDataStore</a>?, sessionOptions: SessionOptions?})</div>
  
    <p>
      Type:
      <a href="#usersession">UserSession</a>
    </p>
  
  

  
  
  
  
  
  

  
    <div class='py1 quiet mt1 prose-big'>Parameters</div>
    <div class='prose'>
      
        <div class='space-bottom0'>
          <div>
            <span class='code bold'>options</span> <code class='quiet'>({appConfig: <a href="#appconfig">AppConfig</a>?, sessionStore: <a href="#sessiondatastore">SessionDataStore</a>?, sessionOptions: SessionOptions?})</code>
	    
          </div>
          
        </div>
      
    </div>
  

  

  

  

  

  

  
    <div class='py1 quiet mt1 prose-big'>Instance Members</div>
    <div class="clearfix">
  
    <div class='border-bottom' id='usersessionredirecttosignin'>
      <div class="clearfix small pointer toggle-sibling">
        <div class="py1 contain">
            <a class='icon pin-right py1 dark-link caret-right'>▸</a>
            <span class='code strong strong truncate'>redirectToSignIn()</span>
        </div>
      </div>
      <div class="clearfix display-none toggle-target">
        <section class='p2 mb2 clearfix bg-white minishadow'>

  

  <p>Generates an authentication request and redirects the user to the Blockstack
browser to approve the sign in request.</p>
<p>Please note that this requires that the web browser properly handles the
<code>blockstack:</code> URL protocol handler.</p>
<p>Most applications should use this
method for sign in unless they require more fine grained control over how the
authentication request is generated. If your app falls into this category,
use <code>generateAndStoreTransitKey</code>, <code>makeAuthRequest</code>,
and <code>redirectToSignInWithAuthRequest</code> to build your own sign in process.</p>


  <div class='pre p1 fill-light mt0'>redirectToSignIn(): void</div>
  
  

  
  
  
  
  
  

  

  

  
    
      <div class='py1 quiet mt1 prose-big'>Returns</div>
      <code>void</code>:
        

      
    
  

  

  

  

  

  
</section>

      </div>
    </div>
  
    <div class='border-bottom' id='usersessionredirecttosigninwithauthrequest'>
      <div class="clearfix small pointer toggle-sibling">
        <div class="py1 contain">
            <a class='icon pin-right py1 dark-link caret-right'>▸</a>
            <span class='code strong strong truncate'>redirectToSignInWithAuthRequest(authRequest)</span>
        </div>
      </div>
      <div class="clearfix display-none toggle-target">
        <section class='p2 mb2 clearfix bg-white minishadow'>

  

  <p>Redirects the user to the Blockstack browser to approve the sign in request
given.</p>
<p>The user is redirected to the authenticator URL specified in the <code>AppConfig</code>
if the <code>blockstack:</code> protocol handler is not detected.
Please note that the protocol handler detection
does not work on all browsers.</p>


  <div class='pre p1 fill-light mt0'>redirectToSignInWithAuthRequest(authRequest: <a href="https://developer.mozilla.org/docs/Web/JavaScript/Reference/Global_Objects/String">String</a>): void</div>
  
  

  
  
  
  
  
  

  
    <div class='py1 quiet mt1 prose-big'>Parameters</div>
    <div class='prose'>
      
        <div class='space-bottom0'>
          <div>
            <span class='code bold'>authRequest</span> <code class='quiet'>(<a href="https://developer.mozilla.org/docs/Web/JavaScript/Reference/Global_Objects/String">String</a>)</code>
	    the authentication request generated by 
<code>makeAuthRequest</code>

          </div>
          
        </div>
      
    </div>
  

  

  
    
      <div class='py1 quiet mt1 prose-big'>Returns</div>
      <code>void</code>:
        

      
    
  

  

  

  

  

  
</section>

      </div>
    </div>
  
    <div class='border-bottom' id='usersessiongenerateandstoretransitkey'>
      <div class="clearfix small pointer toggle-sibling">
        <div class="py1 contain">
            <a class='icon pin-right py1 dark-link caret-right'>▸</a>
            <span class='code strong strong truncate'>generateAndStoreTransitKey()</span>
        </div>
      </div>
      <div class="clearfix display-none toggle-target">
        <section class='p2 mb2 clearfix bg-white minishadow'>

  

  <p>Generates a ECDSA keypair to
use as the ephemeral app transit private key
and store in the session</p>


  <div class='pre p1 fill-light mt0'>generateAndStoreTransitKey(): <a href="https://developer.mozilla.org/docs/Web/JavaScript/Reference/Global_Objects/String">String</a></div>
  
  

  
  
  
  
  
  

  

  

  
    
      <div class='py1 quiet mt1 prose-big'>Returns</div>
      <code><a href="https://developer.mozilla.org/docs/Web/JavaScript/Reference/Global_Objects/String">String</a></code>:
        the hex encoded private key

      
    
  

  

  

  

  

  
</section>

      </div>
    </div>
  
    <div class='border-bottom' id='usersessiongetauthresponsetoken'>
      <div class="clearfix small pointer toggle-sibling">
        <div class="py1 contain">
            <a class='icon pin-right py1 dark-link caret-right'>▸</a>
            <span class='code strong strong truncate'>getAuthResponseToken()</span>
        </div>
      </div>
      <div class="clearfix display-none toggle-target">
        <section class='p2 mb2 clearfix bg-white minishadow'>

  

  <p>Retrieve the authentication token from the URL query</p>


  <div class='pre p1 fill-light mt0'>getAuthResponseToken(): <a href="https://developer.mozilla.org/docs/Web/JavaScript/Reference/Global_Objects/String">String</a></div>
  
  

  
  
  
  
  
  

  

  

  
    
      <div class='py1 quiet mt1 prose-big'>Returns</div>
      <code><a href="https://developer.mozilla.org/docs/Web/JavaScript/Reference/Global_Objects/String">String</a></code>:
        the authentication token if it exists otherwise 
<code>null</code>

      
    
  

  

  

  

  

  
</section>

      </div>
    </div>
  
    <div class='border-bottom' id='usersessionissigninpending'>
      <div class="clearfix small pointer toggle-sibling">
        <div class="py1 contain">
            <a class='icon pin-right py1 dark-link caret-right'>▸</a>
            <span class='code strong strong truncate'>isSignInPending()</span>
        </div>
      </div>
      <div class="clearfix display-none toggle-target">
        <section class='p2 mb2 clearfix bg-white minishadow'>

  

  <p>Check if there is a authentication request that hasn't been handled.</p>


  <div class='pre p1 fill-light mt0'>isSignInPending(): <a href="https://developer.mozilla.org/docs/Web/JavaScript/Reference/Global_Objects/Boolean">Boolean</a></div>
  
  

  
  
  
  
  
  

  

  

  
    
      <div class='py1 quiet mt1 prose-big'>Returns</div>
      <code><a href="https://developer.mozilla.org/docs/Web/JavaScript/Reference/Global_Objects/Boolean">Boolean</a></code>:
        <code>true</code>
 if there is a pending sign in, otherwise 
<code>false</code>

      
    
  

  

  

  

  

  
</section>

      </div>
    </div>
  
    <div class='border-bottom' id='usersessionisusersignedin'>
      <div class="clearfix small pointer toggle-sibling">
        <div class="py1 contain">
            <a class='icon pin-right py1 dark-link caret-right'>▸</a>
            <span class='code strong strong truncate'>isUserSignedIn()</span>
        </div>
      </div>
      <div class="clearfix display-none toggle-target">
        <section class='p2 mb2 clearfix bg-white minishadow'>

  

  <p>Check if a user is currently signed in.</p>


  <div class='pre p1 fill-light mt0'>isUserSignedIn(): <a href="https://developer.mozilla.org/docs/Web/JavaScript/Reference/Global_Objects/Boolean">Boolean</a></div>
  
  

  
  
  
  
  
  

  

  

  
    
      <div class='py1 quiet mt1 prose-big'>Returns</div>
      <code><a href="https://developer.mozilla.org/docs/Web/JavaScript/Reference/Global_Objects/Boolean">Boolean</a></code>:
        <code>true</code>
 if the user is signed in, 
<code>false</code>
 if not.

      
    
  

  

  

  

  

  
</section>

      </div>
    </div>
  
    <div class='border-bottom' id='usersessionhandlependingsignin'>
      <div class="clearfix small pointer toggle-sibling">
        <div class="py1 contain">
            <a class='icon pin-right py1 dark-link caret-right'>▸</a>
            <span class='code strong strong truncate'>handlePendingSignIn(authResponseToken)</span>
        </div>
      </div>
      <div class="clearfix display-none toggle-target">
        <section class='p2 mb2 clearfix bg-white minishadow'>

  

  <p>Try to process any pending sign in request by returning a <code>Promise</code> that resolves
to the user data object if the sign in succeeds.</p>


  <div class='pre p1 fill-light mt0'>handlePendingSignIn(authResponseToken: <a href="https://developer.mozilla.org/docs/Web/JavaScript/Reference/Global_Objects/String">String</a>): <a href="https://developer.mozilla.org/docs/Web/JavaScript/Reference/Global_Objects/Promise">Promise</a></div>
  
  

  
  
  
  
  
  

  
    <div class='py1 quiet mt1 prose-big'>Parameters</div>
    <div class='prose'>
      
        <div class='space-bottom0'>
          <div>
            <span class='code bold'>authResponseToken</span> <code class='quiet'>(<a href="https://developer.mozilla.org/docs/Web/JavaScript/Reference/Global_Objects/String">String</a>
            = <code>this.getAuthResponseToken()</code>)</code>
	    the signed authentication response token

          </div>
          
        </div>
      
    </div>
  

  

  
    
      <div class='py1 quiet mt1 prose-big'>Returns</div>
      <code><a href="https://developer.mozilla.org/docs/Web/JavaScript/Reference/Global_Objects/Promise">Promise</a></code>:
        that resolves to the user data object if successful and rejects
if handling the sign in request fails or there was no pending sign in request.

      
    
  

  

  

  

  

  
</section>

      </div>
    </div>
  
    <div class='border-bottom' id='usersessionloaduserdata'>
      <div class="clearfix small pointer toggle-sibling">
        <div class="py1 contain">
            <a class='icon pin-right py1 dark-link caret-right'>▸</a>
            <span class='code strong strong truncate'>loadUserData()</span>
        </div>
      </div>
      <div class="clearfix display-none toggle-target">
        <section class='p2 mb2 clearfix bg-white minishadow'>

  

  <p>Retrieves the user data object. The user's profile is stored in the key <code>profile</code>.</p>


  <div class='pre p1 fill-light mt0'>loadUserData(): <a href="https://developer.mozilla.org/docs/Web/JavaScript/Reference/Global_Objects/Object">Object</a></div>
  
  

  
  
  
  
  
  

  

  

  
    
      <div class='py1 quiet mt1 prose-big'>Returns</div>
      <code><a href="https://developer.mozilla.org/docs/Web/JavaScript/Reference/Global_Objects/Object">Object</a></code>:
        User data object.

      
    
  

  

  

  

  

  
</section>

      </div>
    </div>
  
    <div class='border-bottom' id='usersessionsignuserout'>
      <div class="clearfix small pointer toggle-sibling">
        <div class="py1 contain">
            <a class='icon pin-right py1 dark-link caret-right'>▸</a>
            <span class='code strong strong truncate'>signUserOut()</span>
        </div>
      </div>
      <div class="clearfix display-none toggle-target">
        <section class='p2 mb2 clearfix bg-white minishadow'>

  

  <p>Sign the user out</p>


  <div class='pre p1 fill-light mt0'>signUserOut(): void</div>
  
  

  
  
  
  
  
  

  

  

  
    
      <div class='py1 quiet mt1 prose-big'>Returns</div>
      <code>void</code>:
        

      
    
  

  

  

  

  

  
</section>

      </div>
    </div>
  
    <div class='border-bottom' id='usersessionencryptcontent'>
      <div class="clearfix small pointer toggle-sibling">
        <div class="py1 contain">
            <a class='icon pin-right py1 dark-link caret-right'>▸</a>
            <span class='code strong strong truncate'>encryptContent(content, options)</span>
        </div>
      </div>
      <div class="clearfix display-none toggle-target">
        <section class='p2 mb2 clearfix bg-white minishadow'>

  

  <p>Encrypts the data provided with the app public key.</p>


  <div class='pre p1 fill-light mt0'>encryptContent(content: (<a href="https://developer.mozilla.org/docs/Web/JavaScript/Reference/Global_Objects/String">String</a> | <a href="https://nodejs.org/api/buffer.html">Buffer</a>), options: <a href="https://developer.mozilla.org/docs/Web/JavaScript/Reference/Global_Objects/Object">Object</a>): <a href="https://developer.mozilla.org/docs/Web/JavaScript/Reference/Global_Objects/String">String</a></div>
  
  

  
  
  
  
  
  

  
    <div class='py1 quiet mt1 prose-big'>Parameters</div>
    <div class='prose'>
      
        <div class='space-bottom0'>
          <div>
            <span class='code bold'>content</span> <code class='quiet'>((<a href="https://developer.mozilla.org/docs/Web/JavaScript/Reference/Global_Objects/String">String</a> | <a href="https://nodejs.org/api/buffer.html">Buffer</a>))</code>
	    data to encrypt

          </div>
          
        </div>
      
        <div class='space-bottom0'>
          <div>
            <span class='code bold'>options</span> <code class='quiet'>(<a href="https://developer.mozilla.org/docs/Web/JavaScript/Reference/Global_Objects/Object">Object</a>
            = <code>null</code>)</code>
	    options object

          </div>
          
          <table class='mt1 mb2 fixed-table h5 col-12'>
            <colgroup>
              <col width='30%' />
              <col width='70%' />
            </colgroup>
            <thead>
              <tr class='bold fill-light'>
                <th>Name</th>
                <th>Description</th>
              </tr>
            </thead>
            <tbody class='mt1'>
              
                <tr>
  <td class='break-word'><span class='code bold'>options.publicKey</span> <code class='quiet'><a href="https://developer.mozilla.org/docs/Web/JavaScript/Reference/Global_Objects/String">String</a></code>
  </td>
  <td class='break-word'><span>the hex string of the ECDSA public
key to use for encryption. If not provided, will use user's appPrivateKey.
</span></td>
</tr>


              
            </tbody>
          </table>
          
        </div>
      
    </div>
  

  

  
    
      <div class='py1 quiet mt1 prose-big'>Returns</div>
      <code><a href="https://developer.mozilla.org/docs/Web/JavaScript/Reference/Global_Objects/String">String</a></code>:
        Stringified ciphertext object

      
    
  

  

  

  

  

  
</section>

      </div>
    </div>
  
    <div class='border-bottom' id='usersessiondecryptcontent'>
      <div class="clearfix small pointer toggle-sibling">
        <div class="py1 contain">
            <a class='icon pin-right py1 dark-link caret-right'>▸</a>
            <span class='code strong strong truncate'>decryptContent(content, options)</span>
        </div>
      </div>
      <div class="clearfix display-none toggle-target">
        <section class='p2 mb2 clearfix bg-white minishadow'>

  

  <p>Decrypts data encrypted with <code>encryptContent</code> with the
transit private key.</p>


  <div class='pre p1 fill-light mt0'>decryptContent(content: (<a href="https://developer.mozilla.org/docs/Web/JavaScript/Reference/Global_Objects/String">String</a> | <a href="https://nodejs.org/api/buffer.html">Buffer</a>), options: <a href="https://developer.mozilla.org/docs/Web/JavaScript/Reference/Global_Objects/Object">Object</a>): (<a href="https://developer.mozilla.org/docs/Web/JavaScript/Reference/Global_Objects/String">String</a> | <a href="https://nodejs.org/api/buffer.html">Buffer</a>)</div>
  
  

  
  
  
  
  
  

  
    <div class='py1 quiet mt1 prose-big'>Parameters</div>
    <div class='prose'>
      
        <div class='space-bottom0'>
          <div>
            <span class='code bold'>content</span> <code class='quiet'>((<a href="https://developer.mozilla.org/docs/Web/JavaScript/Reference/Global_Objects/String">String</a> | <a href="https://nodejs.org/api/buffer.html">Buffer</a>))</code>
	    encrypted content.

          </div>
          
        </div>
      
        <div class='space-bottom0'>
          <div>
            <span class='code bold'>options</span> <code class='quiet'>(<a href="https://developer.mozilla.org/docs/Web/JavaScript/Reference/Global_Objects/Object">Object</a>
            = <code>null</code>)</code>
	    options object

          </div>
          
          <table class='mt1 mb2 fixed-table h5 col-12'>
            <colgroup>
              <col width='30%' />
              <col width='70%' />
            </colgroup>
            <thead>
              <tr class='bold fill-light'>
                <th>Name</th>
                <th>Description</th>
              </tr>
            </thead>
            <tbody class='mt1'>
              
                <tr>
  <td class='break-word'><span class='code bold'>options.privateKey</span> <code class='quiet'><a href="https://developer.mozilla.org/docs/Web/JavaScript/Reference/Global_Objects/String">String</a></code>
  </td>
  <td class='break-word'><span>the hex string of the ECDSA private
key to use for decryption. If not provided, will use user's appPrivateKey.
</span></td>
</tr>


              
            </tbody>
          </table>
          
        </div>
      
    </div>
  

  

  
    
      <div class='py1 quiet mt1 prose-big'>Returns</div>
      <code>(<a href="https://developer.mozilla.org/docs/Web/JavaScript/Reference/Global_Objects/String">String</a> | <a href="https://nodejs.org/api/buffer.html">Buffer</a>)</code>:
        decrypted content.

      
    
  

  

  

  

  

  
</section>

      </div>
    </div>
  
    <div class='border-bottom' id='usersessionputfile'>
      <div class="clearfix small pointer toggle-sibling">
        <div class="py1 contain">
            <a class='icon pin-right py1 dark-link caret-right'>▸</a>
            <span class='code strong strong truncate'>putFile(path, content, options)</span>
        </div>
      </div>
      <div class="clearfix display-none toggle-target">
        <section class='p2 mb2 clearfix bg-white minishadow'>

  

  <p>Stores the data provided in the app's data store to to the file specified.</p>


  <div class='pre p1 fill-light mt0'>putFile(path: <a href="https://developer.mozilla.org/docs/Web/JavaScript/Reference/Global_Objects/String">String</a>, content: (<a href="https://developer.mozilla.org/docs/Web/JavaScript/Reference/Global_Objects/String">String</a> | <a href="https://nodejs.org/api/buffer.html">Buffer</a>), options: <a href="https://developer.mozilla.org/docs/Web/JavaScript/Reference/Global_Objects/Object">Object</a>): <a href="https://developer.mozilla.org/docs/Web/JavaScript/Reference/Global_Objects/Promise">Promise</a></div>
  
  

  
  
  
  
  
  

  
    <div class='py1 quiet mt1 prose-big'>Parameters</div>
    <div class='prose'>
      
        <div class='space-bottom0'>
          <div>
            <span class='code bold'>path</span> <code class='quiet'>(<a href="https://developer.mozilla.org/docs/Web/JavaScript/Reference/Global_Objects/String">String</a>)</code>
	    the path to store the data in

          </div>
          
        </div>
      
        <div class='space-bottom0'>
          <div>
            <span class='code bold'>content</span> <code class='quiet'>((<a href="https://developer.mozilla.org/docs/Web/JavaScript/Reference/Global_Objects/String">String</a> | <a href="https://nodejs.org/api/buffer.html">Buffer</a>))</code>
	    the data to store in the file

          </div>
          
        </div>
      
        <div class='space-bottom0'>
          <div>
            <span class='code bold'>options</span> <code class='quiet'>(<a href="https://developer.mozilla.org/docs/Web/JavaScript/Reference/Global_Objects/Object">Object</a>
            = <code>null</code>)</code>
	    options object

          </div>
          
          <table class='mt1 mb2 fixed-table h5 col-12'>
            <colgroup>
              <col width='30%' />
              <col width='70%' />
            </colgroup>
            <thead>
              <tr class='bold fill-light'>
                <th>Name</th>
                <th>Description</th>
              </tr>
            </thead>
            <tbody class='mt1'>
              
                <tr>
  <td class='break-word'><span class='code bold'>options.encrypt</span> <code class='quiet'>(<a href="https://developer.mozilla.org/docs/Web/JavaScript/Reference/Global_Objects/Boolean">Boolean</a> | <a href="https://developer.mozilla.org/docs/Web/JavaScript/Reference/Global_Objects/String">String</a>)</code>
  
    (default <code>true</code>)
  </td>
  <td class='break-word'><span>encrypt the data with the app private key
or the provided public key
</span></td>
</tr>


              
                <tr>
  <td class='break-word'><span class='code bold'>options.sign</span> <code class='quiet'><a href="https://developer.mozilla.org/docs/Web/JavaScript/Reference/Global_Objects/Boolean">Boolean</a></code>
  
    (default <code>false</code>)
  </td>
  <td class='break-word'><span>sign the data using ECDSA on SHA256 hashes with
the app private key
</span></td>
</tr>


              
            </tbody>
          </table>
          
        </div>
      
    </div>
  

  

  
    
      <div class='py1 quiet mt1 prose-big'>Returns</div>
      <code><a href="https://developer.mozilla.org/docs/Web/JavaScript/Reference/Global_Objects/Promise">Promise</a></code>:
        that resolves if the operation succeed and rejects
if it failed

      
    
  

  

  

  

  

  
</section>

      </div>
    </div>
  
    <div class='border-bottom' id='usersessiongetfile'>
      <div class="clearfix small pointer toggle-sibling">
        <div class="py1 contain">
            <a class='icon pin-right py1 dark-link caret-right'>▸</a>
            <span class='code strong strong truncate'>getFile(path, options)</span>
        </div>
      </div>
      <div class="clearfix display-none toggle-target">
        <section class='p2 mb2 clearfix bg-white minishadow'>

  

  <p>Retrieves the specified file from the app's data store.</p>


  <div class='pre p1 fill-light mt0'>getFile(path: <a href="https://developer.mozilla.org/docs/Web/JavaScript/Reference/Global_Objects/String">String</a>, options: <a href="https://developer.mozilla.org/docs/Web/JavaScript/Reference/Global_Objects/Object">Object</a>): <a href="https://developer.mozilla.org/docs/Web/JavaScript/Reference/Global_Objects/Promise">Promise</a></div>
  
  

  
  
  
  
  
  

  
    <div class='py1 quiet mt1 prose-big'>Parameters</div>
    <div class='prose'>
      
        <div class='space-bottom0'>
          <div>
            <span class='code bold'>path</span> <code class='quiet'>(<a href="https://developer.mozilla.org/docs/Web/JavaScript/Reference/Global_Objects/String">String</a>)</code>
	    the path to the file to read

          </div>
          
        </div>
      
        <div class='space-bottom0'>
          <div>
            <span class='code bold'>options</span> <code class='quiet'>(<a href="https://developer.mozilla.org/docs/Web/JavaScript/Reference/Global_Objects/Object">Object</a>
            = <code>null</code>)</code>
	    options object

          </div>
          
          <table class='mt1 mb2 fixed-table h5 col-12'>
            <colgroup>
              <col width='30%' />
              <col width='70%' />
            </colgroup>
            <thead>
              <tr class='bold fill-light'>
                <th>Name</th>
                <th>Description</th>
              </tr>
            </thead>
            <tbody class='mt1'>
              
                <tr>
  <td class='break-word'><span class='code bold'>options.decrypt</span> <code class='quiet'><a href="https://developer.mozilla.org/docs/Web/JavaScript/Reference/Global_Objects/Boolean">Boolean</a></code>
  
    (default <code>true</code>)
  </td>
  <td class='break-word'><span>try to decrypt the data with the app private key
</span></td>
</tr>


              
                <tr>
  <td class='break-word'><span class='code bold'>options.username</span> <code class='quiet'><a href="https://developer.mozilla.org/docs/Web/JavaScript/Reference/Global_Objects/String">String</a></code>
  </td>
  <td class='break-word'><span>the Blockstack ID to lookup for multi-player storage
</span></td>
</tr>


              
                <tr>
  <td class='break-word'><span class='code bold'>options.verify</span> <code class='quiet'><a href="https://developer.mozilla.org/docs/Web/JavaScript/Reference/Global_Objects/Boolean">Boolean</a></code>
  </td>
  <td class='break-word'><span>Whether the content should be verified, only to be used
when 
<code>putFile</code>
 was set to 
<code>sign = true</code>
</span></td>
</tr>


              
                <tr>
  <td class='break-word'><span class='code bold'>options.app</span> <code class='quiet'><a href="https://developer.mozilla.org/docs/Web/JavaScript/Reference/Global_Objects/String">String</a></code>
  </td>
  <td class='break-word'><span>the app to lookup for multi-player storage -
defaults to current origin
</span></td>
</tr>


              
                <tr>
  <td class='break-word'><span class='code bold'>options.zoneFileLookupURL</span> <code class='quiet'><a href="https://developer.mozilla.org/docs/Web/JavaScript/Reference/Global_Objects/String">String</a></code>
  
    (default <code>null</code>)
  </td>
  <td class='break-word'><span>The URL
to use for zonefile lookup. If falsey, this will use the
blockstack.js's getNameInfo function instead.
</span></td>
</tr>


              
            </tbody>
          </table>
          
        </div>
      
    </div>
  

  

  
    
      <div class='py1 quiet mt1 prose-big'>Returns</div>
      <code><a href="https://developer.mozilla.org/docs/Web/JavaScript/Reference/Global_Objects/Promise">Promise</a></code>:
        that resolves to the raw data in the file
or rejects with an error

      
    
  

  

  

  

  

  
</section>

      </div>
    </div>
  
    <div class='border-bottom' id='usersessionlistfiles'>
      <div class="clearfix small pointer toggle-sibling">
        <div class="py1 contain">
            <a class='icon pin-right py1 dark-link caret-right'>▸</a>
            <span class='code strong strong truncate'>listFiles(callback)</span>
        </div>
      </div>
      <div class="clearfix display-none toggle-target">
        <section class='p2 mb2 clearfix bg-white minishadow'>

  

  <p>List the set of files in this application's Gaia storage bucket.</p>


  <div class='pre p1 fill-light mt0'>listFiles(callback: <a href="https://developer.mozilla.org/docs/Web/JavaScript/Reference/Statements/function">function</a>): <a href="https://developer.mozilla.org/docs/Web/JavaScript/Reference/Global_Objects/Promise">Promise</a></div>
  
  

  
  
  
  
  
  

  
    <div class='py1 quiet mt1 prose-big'>Parameters</div>
    <div class='prose'>
      
        <div class='space-bottom0'>
          <div>
            <span class='code bold'>callback</span> <code class='quiet'>(<a href="https://developer.mozilla.org/docs/Web/JavaScript/Reference/Statements/function">function</a>)</code>
	    a callback to invoke on each named file that
returns 
<code>true</code>
 to continue the listing operation or 
<code>false</code>
 to end it

          </div>
          
        </div>
      
    </div>
  

  

  
    
      <div class='py1 quiet mt1 prose-big'>Returns</div>
      <code><a href="https://developer.mozilla.org/docs/Web/JavaScript/Reference/Global_Objects/Promise">Promise</a></code>:
        that resolves to the number of files listed

      
    
  

  

  

  

  

  
</section>

      </div>
    </div>
  
</div>

  

  
</section>

          
        
          
            <section class='p2 mb2 clearfix bg-white minishadow'>

  
  <div class='clearfix'>
    
    <h3 class='fl m0' id='sessiondatastore'>
      SessionDataStore
    </h3>
    
    
  </div>
  

  <p>An abstract class representing the SessionDataStore interface.</p>


  <div class='pre p1 fill-light mt0'>new SessionDataStore(sessionOptions: SessionOptions)</div>
  
    <p>
      Type:
      SessionData
    </p>
  
  

  
  
  
  
  
  

  
    <div class='py1 quiet mt1 prose-big'>Parameters</div>
    <div class='prose'>
      
        <div class='space-bottom0'>
          <div>
            <span class='code bold'>sessionOptions</span> <code class='quiet'>(SessionOptions)</code>
	    
          </div>
          
        </div>
      
    </div>
  

  

  

  

  

  

  

  
</section>

          
        
          
            <section class='p2 mb2 clearfix bg-white minishadow'>

  
  <div class='clearfix'>
    
    <h3 class='fl m0' id='instancedatastore'>
      InstanceDataStore
    </h3>
    
    
  </div>
  

  <p>Stores session data in the instance of this class.</p>


  <div class='pre p1 fill-light mt0'>new InstanceDataStore(sessionOptions: SessionOptions)</div>
  
    <p>
      Type:
      <a href="#instancedatastore">InstanceDataStore</a>
    </p>
  
  
    <p>
      Extends
      
        <a href="#sessiondatastore">SessionDataStore</a>
      
    </p>
  

  
  
  
  
  
  

  
    <div class='py1 quiet mt1 prose-big'>Parameters</div>
    <div class='prose'>
      
        <div class='space-bottom0'>
          <div>
            <span class='code bold'>sessionOptions</span> <code class='quiet'>(SessionOptions)</code>
	    
          </div>
          
        </div>
      
    </div>
  

  

  

  

  

  

  

  
</section>

          
        
          
            <section class='p2 mb2 clearfix bg-white minishadow'>

  
  <div class='clearfix'>
    
    <h3 class='fl m0' id='localstoragestore'>
      LocalStorageStore
    </h3>
    
    
  </div>
  

  <p>Stores session data in browser a localStorage entry.</p>


  <div class='pre p1 fill-light mt0'>new LocalStorageStore(sessionOptions: SessionOptions)</div>
  
    <p>
      Type:
      <a href="#localstoragestore">LocalStorageStore</a>
    </p>
  
  
    <p>
      Extends
      
        <a href="#sessiondatastore">SessionDataStore</a>
      
    </p>
  

  
  
  
  
  
  

  
    <div class='py1 quiet mt1 prose-big'>Parameters</div>
    <div class='prose'>
      
        <div class='space-bottom0'>
          <div>
            <span class='code bold'>sessionOptions</span> <code class='quiet'>(SessionOptions)</code>
	    
          </div>
          
        </div>
      
    </div>
  

  

  

  

  

  

  

  
</section>

          
        
          
            <div class='keyline-top-not py2'><section class='py2 clearfix'>

  <h2 id='profiles' class='mt0'>
    Profiles
  </h2>

  
    <p>Follow these steps to create and register a profile for a Blockchain ID:</p>
<ol>
<li>Create a JSON profile object</li>
<li>Split up the profile into tokens, sign the tokens, and put them in a token file</li>
<li>Create a zone file that points to the web location of the profile token file</li>
</ol>
<h3>Create a profile</h3>
<pre class='hljs'>const profileOfNaval = {
  "@context": "http://schema.org/",
  "@type": "Person",
  "name": "Naval Ravikant",
  "description": "Co-founder of AngelList"
}</pre>
<h3>Sign a profile as a single token</h3>
<pre class='hljs'>import { makeECPrivateKey, wrapProfileToken, Person } from 'blockstack'

const privateKey = makeECPrivateKey()

const person = new Person(profileOfNaval)
const token = person.toToken(privateKey)
const tokenFile = [wrapProfileToken(token)]</pre>
<h3>Verify an individual token</h3>
<pre class='hljs'><span class="hljs-keyword">import</span> { verifyProfileToken } <span class="hljs-keyword">from</span> <span class="hljs-string">'blockstack'</span>

<span class="hljs-keyword">try</span> {
  <span class="hljs-keyword">const</span> decodedToken = verifyProfileToken(tokenFile[<span class="hljs-number">0</span>].token, publicKey)
} <span class="hljs-keyword">catch</span>(e) {
  <span class="hljs-built_in">console</span>.log(e)
}</pre>
<h3>Recover a profile from a token file</h3>
<pre class='hljs'><span class="hljs-keyword">const</span> recoveredProfile = Person.fromToken(tokenFile, publicKey)</pre>
<h3>Validate profile schema</h3>
<pre class='hljs'><span class="hljs-keyword">const</span> validationResults = Person.validateSchema(recoveredProfile)</pre>
<h3>Where profile data is stored</h3>
<p>Profile data is stored using Gaia on the user's selected storage provider.</p>
<p>An example of a profile.json file URL using Blockstack provided storage:
<code>https://gaia.blockstack.org/hub/1EeZtGNdFrVB2AgLFsZbyBCF7UTZcEWhHk/profile.json</code></p>
<h3>Validate a proof</h3>
<pre class='hljs'>import { validateProofs } from 'blockstack'

const domainName = "naval.id"
validateProofs(profile, domainName).then((proofs) =&gt; {
  console.log(proofs)
})</pre>
<h3>How proofs are validated</h3>
<p>The <code>validateProofs</code> function checks each of the proofs listed in the
profile by fetching the proof URL and verifying the proof message.</p>
<p>The proof message must be of the form:</p>
<pre><code>Verifying my Blockstack ID is secured with the address
1EeZtGNdFrVB2AgLFsZbyBCF7UTZcEWhHk
</code></pre>
<p>The proof message also must appear in the required location on the
proof page specific to each type of social media account.</p>
<p>The account from which the proof message is posted must match exactly
the account identifier/username claimed in the user profile. The
<code>validateProofs</code> function will check this in the body of the proof or
in the proof URL depending on the service.</p>
<h3>Adding additional social account validation services</h3>
<p>The <code>Service</code> class can be extended to provide proof validation service
to additional social account types. You will need to override the
<code>getProofStatement(searchText: string)</code> method which parses the proof
body and returns the proof message text. Additionally, the identifier
claimed should be verified in the proof URL or in the body by implementing
<code>getProofIdentity(searchText: string)</code> and setting <code>shouldValidateIdentityInBody()</code>
to return true.</p>
<p>The following snippet uses the meta tags in the proof page to retrieve the proof message.</p>
<pre class='hljs'><span class="hljs-keyword">static</span> getProofStatement(searchText: string) {
	<span class="hljs-keyword">const</span> $ = cheerio.load(searchText)
	<span class="hljs-keyword">const</span> statement = $(<span class="hljs-string">'meta[property="og:description"]'</span>)
	                    .attr(<span class="hljs-string">'content'</span>)

	<span class="hljs-keyword">if</span> (statement !== <span class="hljs-literal">undefined</span> &amp;&amp; statement.split(<span class="hljs-string">':'</span>).length &gt; <span class="hljs-number">1</span>) {
	  <span class="hljs-keyword">return</span> statement.split(<span class="hljs-string">':'</span>)[<span class="hljs-number">1</span>].trim().replace(<span class="hljs-string">'“'</span>, <span class="hljs-string">''</span>).replace(<span class="hljs-string">'”'</span>, <span class="hljs-string">''</span>)
	} <span class="hljs-keyword">else</span> {
	  <span class="hljs-keyword">return</span> <span class="hljs-string">''</span>
	}
}</pre>
<h3>Currently supported proof validation services</h3>
<ul>
<li>Facebook</li>
<li>Twitter</li>
<li>Instagram</li>
<li>LinkedIn</li>
<li>Hacker News</li>
<li>GitHub</li>
</ul>
<h3>Profile proof schema</h3>
<p>Proofs are stored under the <code>account</code> key in the user's profile data</p>
<pre class='hljs'><span class="hljs-string">"account"</span>: [
	{
	  <span class="hljs-string">"@type"</span>: <span class="hljs-string">"Account"</span>,
	  <span class="hljs-string">"service"</span>: <span class="hljs-string">"twitter"</span>,
	  <span class="hljs-string">"identifier"</span>: <span class="hljs-string">"naval"</span>,
	  <span class="hljs-string">"proofType"</span>: <span class="hljs-string">"http"</span>,
	  <span class="hljs-string">"proofUrl"</span>: <span class="hljs-string">"https://twitter.com/naval/status/12345678901234567890"</span>
	}
]</pre>

  
</section>
</div>
          
        
          
            <section class='p2 mb2 clearfix bg-white minishadow'>

  
  <div class='clearfix'>
    
    <h3 class='fl m0' id='extractprofile'>
      extractProfile
    </h3>
    
    
  </div>
  

  <p>Extracts a profile from an encoded token and optionally verifies it,
if <code>publicKeyOrAddress</code> is provided.</p>


  <div class='pre p1 fill-light mt0'>extractProfile(token: <a href="https://developer.mozilla.org/docs/Web/JavaScript/Reference/Global_Objects/String">String</a>, publicKeyOrAddress: <a href="https://developer.mozilla.org/docs/Web/JavaScript/Reference/Global_Objects/String">String</a>): <a href="https://developer.mozilla.org/docs/Web/JavaScript/Reference/Global_Objects/Object">Object</a></div>
  
  

  
  
  
  
  
  

  
    <div class='py1 quiet mt1 prose-big'>Parameters</div>
    <div class='prose'>
      
        <div class='space-bottom0'>
          <div>
            <span class='code bold'>token</span> <code class='quiet'>(<a href="https://developer.mozilla.org/docs/Web/JavaScript/Reference/Global_Objects/String">String</a>)</code>
	    the token to be extracted

          </div>
          
        </div>
      
        <div class='space-bottom0'>
          <div>
            <span class='code bold'>publicKeyOrAddress</span> <code class='quiet'>(<a href="https://developer.mozilla.org/docs/Web/JavaScript/Reference/Global_Objects/String">String</a>
            = <code>null</code>)</code>
	    the public key or address of the
keypair that is thought to have signed the token

          </div>
          
        </div>
      
    </div>
  

  

  
    
      <div class='py1 quiet mt1 prose-big'>Returns</div>
      <code><a href="https://developer.mozilla.org/docs/Web/JavaScript/Reference/Global_Objects/Object">Object</a></code>:
        the profile extracted from the encoded token

      
    
  

  
    <div class='py1 quiet mt1 prose-big'>Throws</div>
    <ul>
      
        <li><a href="https://developer.mozilla.org/docs/Web/JavaScript/Reference/Global_Objects/Error">Error</a>: if the token isn't signed by the provided 
<code>publicKeyOrAddress</code>
</li>
      
    </ul>
  

  

  

  

  
</section>

          
        
          
            <section class='p2 mb2 clearfix bg-white minishadow'>

  
  <div class='clearfix'>
    
    <h3 class='fl m0' id='wrapprofiletoken'>
      wrapProfileToken
    </h3>
    
    
  </div>
  

  <p>Wraps a token for a profile token file</p>


  <div class='pre p1 fill-light mt0'>wrapProfileToken(token: <a href="https://developer.mozilla.org/docs/Web/JavaScript/Reference/Global_Objects/String">String</a>): <a href="https://developer.mozilla.org/docs/Web/JavaScript/Reference/Global_Objects/Object">Object</a></div>
  
  

  
  
  
  
  
  

  
    <div class='py1 quiet mt1 prose-big'>Parameters</div>
    <div class='prose'>
      
        <div class='space-bottom0'>
          <div>
            <span class='code bold'>token</span> <code class='quiet'>(<a href="https://developer.mozilla.org/docs/Web/JavaScript/Reference/Global_Objects/String">String</a>)</code>
	    the token to be wrapped

          </div>
          
        </div>
      
    </div>
  

  

  
    
      <div class='py1 quiet mt1 prose-big'>Returns</div>
      <code><a href="https://developer.mozilla.org/docs/Web/JavaScript/Reference/Global_Objects/Object">Object</a></code>:
        including 
<code>token</code>
 and 
<code>decodedToken</code>

      
    
  

  

  

  

  

  
</section>

          
        
          
            <section class='p2 mb2 clearfix bg-white minishadow'>

  
  <div class='clearfix'>
    
    <h3 class='fl m0' id='signprofiletoken'>
      signProfileToken
    </h3>
    
    
  </div>
  

  <p>Signs a profile token</p>


  <div class='pre p1 fill-light mt0'>signProfileToken(profile: <a href="https://developer.mozilla.org/docs/Web/JavaScript/Reference/Global_Objects/Object">Object</a>, privateKey: <a href="https://developer.mozilla.org/docs/Web/JavaScript/Reference/Global_Objects/String">String</a>, subject: <a href="https://developer.mozilla.org/docs/Web/JavaScript/Reference/Global_Objects/Object">Object</a>, issuer: <a href="https://developer.mozilla.org/docs/Web/JavaScript/Reference/Global_Objects/Object">Object</a>, signingAlgorithm: <a href="https://developer.mozilla.org/docs/Web/JavaScript/Reference/Global_Objects/String">String</a>, issuedAt: <a href="https://developer.mozilla.org/docs/Web/JavaScript/Reference/Global_Objects/Date">Date</a>, expiresAt: <a href="https://developer.mozilla.org/docs/Web/JavaScript/Reference/Global_Objects/Date">Date</a>): <a href="https://developer.mozilla.org/docs/Web/JavaScript/Reference/Global_Objects/Object">Object</a></div>
  
  

  
  
  
  
  
  

  
    <div class='py1 quiet mt1 prose-big'>Parameters</div>
    <div class='prose'>
      
        <div class='space-bottom0'>
          <div>
            <span class='code bold'>profile</span> <code class='quiet'>(<a href="https://developer.mozilla.org/docs/Web/JavaScript/Reference/Global_Objects/Object">Object</a>)</code>
	    the JSON of the profile to be signed

          </div>
          
        </div>
      
        <div class='space-bottom0'>
          <div>
            <span class='code bold'>privateKey</span> <code class='quiet'>(<a href="https://developer.mozilla.org/docs/Web/JavaScript/Reference/Global_Objects/String">String</a>)</code>
	    the signing private key

          </div>
          
        </div>
      
        <div class='space-bottom0'>
          <div>
            <span class='code bold'>subject</span> <code class='quiet'>(<a href="https://developer.mozilla.org/docs/Web/JavaScript/Reference/Global_Objects/Object">Object</a>
            = <code>null</code>)</code>
	    the entity that the information is about

          </div>
          
        </div>
      
        <div class='space-bottom0'>
          <div>
            <span class='code bold'>issuer</span> <code class='quiet'>(<a href="https://developer.mozilla.org/docs/Web/JavaScript/Reference/Global_Objects/Object">Object</a>
            = <code>null</code>)</code>
	    the entity that is issuing the token

          </div>
          
        </div>
      
        <div class='space-bottom0'>
          <div>
            <span class='code bold'>signingAlgorithm</span> <code class='quiet'>(<a href="https://developer.mozilla.org/docs/Web/JavaScript/Reference/Global_Objects/String">String</a>
            = <code>&#39;ES256K&#39;</code>)</code>
	    the signing algorithm to use

          </div>
          
        </div>
      
        <div class='space-bottom0'>
          <div>
            <span class='code bold'>issuedAt</span> <code class='quiet'>(<a href="https://developer.mozilla.org/docs/Web/JavaScript/Reference/Global_Objects/Date">Date</a>
            = <code>new Date()</code>)</code>
	    the time of issuance of the token

          </div>
          
        </div>
      
        <div class='space-bottom0'>
          <div>
            <span class='code bold'>expiresAt</span> <code class='quiet'>(<a href="https://developer.mozilla.org/docs/Web/JavaScript/Reference/Global_Objects/Date">Date</a>
            = <code>nextYear()</code>)</code>
	    the time of expiration of the token

          </div>
          
        </div>
      
    </div>
  

  

  
    
      <div class='py1 quiet mt1 prose-big'>Returns</div>
      <code><a href="https://developer.mozilla.org/docs/Web/JavaScript/Reference/Global_Objects/Object">Object</a></code>:
        the signed profile token

      
    
  

  

  

  

  

  
</section>

          
        
          
            <section class='p2 mb2 clearfix bg-white minishadow'>

  
  <div class='clearfix'>
    
    <h3 class='fl m0' id='verifyprofiletoken'>
      verifyProfileToken
    </h3>
    
    
  </div>
  

  <p>Verifies a profile token</p>


  <div class='pre p1 fill-light mt0'>verifyProfileToken(token: <a href="https://developer.mozilla.org/docs/Web/JavaScript/Reference/Global_Objects/String">String</a>, publicKeyOrAddress: <a href="https://developer.mozilla.org/docs/Web/JavaScript/Reference/Global_Objects/String">String</a>): <a href="https://developer.mozilla.org/docs/Web/JavaScript/Reference/Global_Objects/Object">Object</a></div>
  
  

  
  
  
  
  
  

  
    <div class='py1 quiet mt1 prose-big'>Parameters</div>
    <div class='prose'>
      
        <div class='space-bottom0'>
          <div>
            <span class='code bold'>token</span> <code class='quiet'>(<a href="https://developer.mozilla.org/docs/Web/JavaScript/Reference/Global_Objects/String">String</a>)</code>
	    the token to be verified

          </div>
          
        </div>
      
        <div class='space-bottom0'>
          <div>
            <span class='code bold'>publicKeyOrAddress</span> <code class='quiet'>(<a href="https://developer.mozilla.org/docs/Web/JavaScript/Reference/Global_Objects/String">String</a>)</code>
	    the public key or address of the
keypair that is thought to have signed the token

          </div>
          
<<<<<<< HEAD
=======
          <table class='mt1 mb2 fixed-table h5 col-12'>
            <colgroup>
              <col width='30%' />
              <col width='70%' />
            </colgroup>
            <thead>
              <tr class='bold fill-light'>
                <th>Name</th>
                <th>Description</th>
              </tr>
            </thead>
            <tbody class='mt1'>
              
                <tr>
  <td class='break-word'><span class='code bold'>options.encrypt</span> <code class='quiet'>(<a href="https://developer.mozilla.org/docs/Web/JavaScript/Reference/Global_Objects/Boolean">Boolean</a> | <a href="https://developer.mozilla.org/docs/Web/JavaScript/Reference/Global_Objects/String">String</a>)</code>
  
    (default <code>true</code>)
  </td>
  <td class='break-word'><span>encrypt the data with the app private key
or the provided public key
</span></td>
</tr>


              
                <tr>
  <td class='break-word'><span class='code bold'>options.sign</span> <code class='quiet'><a href="https://developer.mozilla.org/docs/Web/JavaScript/Reference/Global_Objects/Boolean">Boolean</a></code>
  
    (default <code>false</code>)
  </td>
  <td class='break-word'><span>sign the data using ECDSA on SHA256 hashes with
the app private key
</span></td>
</tr>


              
                <tr>
  <td class='break-word'><span class='code bold'>options.contentType</span> <code class='quiet'><a href="https://developer.mozilla.org/docs/Web/JavaScript/Reference/Global_Objects/String">String</a></code>
  
    (default <code>&#39;&#39;</code>)
  </td>
  <td class='break-word'><span>set a Content-Type header for unencrypted data
</span></td>
</tr>


              
            </tbody>
          </table>
          
>>>>>>> c9d25ab7
        </div>
      
    </div>
  

  

  
    
      <div class='py1 quiet mt1 prose-big'>Returns</div>
      <code><a href="https://developer.mozilla.org/docs/Web/JavaScript/Reference/Global_Objects/Object">Object</a></code>:
        the verified, decoded profile token

      
    
  

  
    <div class='py1 quiet mt1 prose-big'>Throws</div>
    <ul>
      
        <li><a href="https://developer.mozilla.org/docs/Web/JavaScript/Reference/Global_Objects/Error">Error</a>: throws an error if token verification fails
</li>
      
    </ul>
  

  

  

  

  
</section>

          
        
          
            <section class='p2 mb2 clearfix bg-white minishadow'>

  
  <div class='clearfix'>
    
    <h3 class='fl m0' id='validateproofs'>
      validateProofs
    </h3>
    
    
  </div>
  

  <p>Validates the social proofs in a user's profile. Currently supports validation of
Facebook, Twitter, GitHub, Instagram, LinkedIn and HackerNews accounts.</p>


  <div class='pre p1 fill-light mt0'>validateProofs(profile: <a href="https://developer.mozilla.org/docs/Web/JavaScript/Reference/Global_Objects/Object">Object</a>, ownerAddress: <a href="https://developer.mozilla.org/docs/Web/JavaScript/Reference/Global_Objects/String">string</a>, name: <a href="https://developer.mozilla.org/docs/Web/JavaScript/Reference/Global_Objects/String">string</a>): <a href="https://developer.mozilla.org/docs/Web/JavaScript/Reference/Global_Objects/Promise">Promise</a></div>
  
  

  
  
  
  
  
  

  
    <div class='py1 quiet mt1 prose-big'>Parameters</div>
    <div class='prose'>
      
        <div class='space-bottom0'>
          <div>
            <span class='code bold'>profile</span> <code class='quiet'>(<a href="https://developer.mozilla.org/docs/Web/JavaScript/Reference/Global_Objects/Object">Object</a>)</code>
	    The JSON of the profile to be validated

          </div>
          
        </div>
      
        <div class='space-bottom0'>
          <div>
            <span class='code bold'>ownerAddress</span> <code class='quiet'>(<a href="https://developer.mozilla.org/docs/Web/JavaScript/Reference/Global_Objects/String">string</a>)</code>
	    The owner bitcoin address to be validated

          </div>
          
        </div>
      
        <div class='space-bottom0'>
          <div>
            <span class='code bold'>name</span> <code class='quiet'>(<a href="https://developer.mozilla.org/docs/Web/JavaScript/Reference/Global_Objects/String">string</a>
            = <code>null</code>)</code>
	    The Blockstack name to be validated

          </div>
          
        </div>
      
    </div>
  

  

  
    
      <div class='py1 quiet mt1 prose-big'>Returns</div>
      <code><a href="https://developer.mozilla.org/docs/Web/JavaScript/Reference/Global_Objects/Promise">Promise</a></code>:
        that resolves to an array of validated proof objects

      
    
  

  

  

  

  

  
</section>

          
        
          
            <section class='p2 mb2 clearfix bg-white minishadow'>

  
  <div class='clearfix'>
    
    <h3 class='fl m0' id='lookupprofile'>
      lookupProfile
    </h3>
    
    
  </div>
  

  <p>Look up a user profile by blockstack ID</p>


  <div class='pre p1 fill-light mt0'>lookupProfile(username: <a href="https://developer.mozilla.org/docs/Web/JavaScript/Reference/Global_Objects/String">string</a>, zoneFileLookupURL: <a href="https://developer.mozilla.org/docs/Web/JavaScript/Reference/Global_Objects/String">string</a>): <a href="https://developer.mozilla.org/docs/Web/JavaScript/Reference/Global_Objects/Promise">Promise</a></div>
  
  

  
  
  
  
  
  

  
    <div class='py1 quiet mt1 prose-big'>Parameters</div>
    <div class='prose'>
      
        <div class='space-bottom0'>
          <div>
            <span class='code bold'>username</span> <code class='quiet'>(<a href="https://developer.mozilla.org/docs/Web/JavaScript/Reference/Global_Objects/String">string</a>)</code>
	    The Blockstack ID of the profile to look up

          </div>
          
        </div>
      
        <div class='space-bottom0'>
          <div>
            <span class='code bold'>zoneFileLookupURL</span> <code class='quiet'>(<a href="https://developer.mozilla.org/docs/Web/JavaScript/Reference/Global_Objects/String">string</a>
            = <code>null</code>)</code>
	    The URL
to use for zonefile lookup. If falsey, lookupProfile will use the
blockstack.js getNameInfo function.

          </div>
          
        </div>
      
    </div>
  

  

  
    
      <div class='py1 quiet mt1 prose-big'>Returns</div>
      <code><a href="https://developer.mozilla.org/docs/Web/JavaScript/Reference/Global_Objects/Promise">Promise</a></code>:
        that resolves to a profile object

      
    
  

  

  

  

  

  
</section>

          
        
          
            <div class='keyline-top-not py2'><section class='py2 clearfix'>

  <h2 id='storage' class='mt0'>
    Storage
  </h2>

  
    <blockquote>
<p><strong>Notes</strong>:</p>
<p>1) Blockstack Gaia Storage APIs and on-disk format will change in
upcoming pre-releases breaking backward compatibility. File encryption is currently
opt-in on a file by file basis.</p>
<p>2) Certain storage features such as and collections are not implemented in the current
version. These features will be rolled out in future updates.</p>
</blockquote>
<h2>Creating a file</h2>
<pre class='hljs'> blockstack.putFile(<span class="hljs-string">"/hello.txt"</span>, <span class="hljs-string">"hello world!"</span>)
 .then(<span class="hljs-function"><span class="hljs-params">()</span> =&gt;</span> {
    <span class="hljs-comment">// /hello.txt exists now, and has the contents "hello world!".</span>
 })</pre>
<h2>Reading a file</h2>
<pre class='hljs'> blockstack.getFile(<span class="hljs-string">"/hello.txt"</span>)
 .then(<span class="hljs-function">(<span class="hljs-params">fileContents</span>) =&gt;</span> {
    <span class="hljs-comment">// get the contents of the file /hello.txt</span>
    assert(fileContents === <span class="hljs-string">"hello world!"</span>)
 });</pre>
<h2>Creating an encrypted file</h2>
<pre class='hljs'> <span class="hljs-keyword">let</span> options = {
   <span class="hljs-attr">encrypt</span>: <span class="hljs-literal">true</span>
 }

 blockstack.putFile(<span class="hljs-string">"/message.txt"</span>, <span class="hljs-string">"Secret hello!"</span>, options)
 .then(<span class="hljs-function"><span class="hljs-params">()</span> =&gt;</span> {
    <span class="hljs-comment">// message.txt exists now, and has the contents "hello world!".</span>
 })</pre>
<h2>Reading an encrypted file</h2>
<pre class='hljs'> <span class="hljs-keyword">let</span> options = {
   <span class="hljs-attr">decrypt</span>: <span class="hljs-literal">true</span>
 }

 blockstack.getFile(<span class="hljs-string">"/message.txt"</span>, options)
 .then(<span class="hljs-function">(<span class="hljs-params">fileContents</span>) =&gt;</span> {
    <span class="hljs-comment">// get &amp; decrypt the contents of the file /message.txt</span>
    assert(fileContents === <span class="hljs-string">"Secret hello!"</span>)
 });</pre>
<h2>Reading another user's unencrypted file</h2>
<p>In order for files to be publicly readable, the app must request
the <code>publish_data</code> scope during authentication.</p>
<pre class='hljs'> <span class="hljs-keyword">let</span> options = {
   <span class="hljs-attr">user</span>: <span class="hljs-string">'ryan.id'</span>, <span class="hljs-comment">// the Blockstack ID of the user for which to lookup the file</span>
   app: <span class="hljs-string">'http://BlockstackApp.com'</span> <span class="hljs-comment">// origin of the app this file is stored for</span>
 }

 blockstack.getFile(<span class="hljs-string">"/message.txt"</span>, options)
 .then(<span class="hljs-function">(<span class="hljs-params">fileContents</span>) =&gt;</span> {
    <span class="hljs-comment">// get the contents of the file /message.txt</span>
    assert(fileContents === <span class="hljs-string">"hello world!"</span>)
 });</pre>
<h2>Deleting a file</h2>
<p><em>Note: deleteFile is currently not implemented. For now, we recommend
writing an empty file to wipe data</em></p>
<pre class='hljs'> blockstack.deleteFile(<span class="hljs-string">"/hello.txt"</span>)
 .then(<span class="hljs-function"><span class="hljs-params">()</span> =&gt;</span> {
    <span class="hljs-comment">// /hello.txt is now removed.</span>
 })</pre>

  
</section>
</div>
          
        
          
            <section class='p2 mb2 clearfix bg-white minishadow'>

  
  <div class='clearfix'>
    
    <h3 class='fl m0' id='getappbucketurl'>
      getAppBucketUrl
    </h3>
    
    
  </div>
  

  <p>Get the app storage bucket URL</p>


  <div class='pre p1 fill-light mt0'>getAppBucketUrl(gaiaHubUrl: <a href="https://developer.mozilla.org/docs/Web/JavaScript/Reference/Global_Objects/String">String</a>, appPrivateKey: <a href="https://developer.mozilla.org/docs/Web/JavaScript/Reference/Global_Objects/String">String</a>): <a href="https://developer.mozilla.org/docs/Web/JavaScript/Reference/Global_Objects/Promise">Promise</a></div>
  
  

  
  
  
  
  
  

  
    <div class='py1 quiet mt1 prose-big'>Parameters</div>
    <div class='prose'>
      
        <div class='space-bottom0'>
          <div>
            <span class='code bold'>gaiaHubUrl</span> <code class='quiet'>(<a href="https://developer.mozilla.org/docs/Web/JavaScript/Reference/Global_Objects/String">String</a>)</code>
	    the gaia hub URL

          </div>
          
        </div>
      
        <div class='space-bottom0'>
          <div>
            <span class='code bold'>appPrivateKey</span> <code class='quiet'>(<a href="https://developer.mozilla.org/docs/Web/JavaScript/Reference/Global_Objects/String">String</a>)</code>
	    the app private key used to generate the app address

          </div>
          
        </div>
      
    </div>
  

  

  
    
      <div class='py1 quiet mt1 prose-big'>Returns</div>
      <code><a href="https://developer.mozilla.org/docs/Web/JavaScript/Reference/Global_Objects/Promise">Promise</a></code>:
        That resolves to the URL of the app index file
or rejects if it fails

      
    
  

  

  

  

  

  
</section>

          
        
          
            <section class='p2 mb2 clearfix bg-white minishadow'>

  
  <div class='clearfix'>
    
    <h3 class='fl m0' id='getuserappfileurl'>
      getUserAppFileUrl
    </h3>
    
    
  </div>
  

  <p>Fetch the public read URL of a user file for the specified app.</p>


  <div class='pre p1 fill-light mt0'>getUserAppFileUrl(path: <a href="https://developer.mozilla.org/docs/Web/JavaScript/Reference/Global_Objects/String">String</a>, username: <a href="https://developer.mozilla.org/docs/Web/JavaScript/Reference/Global_Objects/String">String</a>, appOrigin: <a href="https://developer.mozilla.org/docs/Web/JavaScript/Reference/Global_Objects/String">String</a>, zoneFileLookupURL: <a href="https://developer.mozilla.org/docs/Web/JavaScript/Reference/Global_Objects/String">String</a>): <a href="https://developer.mozilla.org/docs/Web/JavaScript/Reference/Global_Objects/Promise">Promise</a></div>
  
  

  
  
  
  
  
  

  
    <div class='py1 quiet mt1 prose-big'>Parameters</div>
    <div class='prose'>
      
        <div class='space-bottom0'>
          <div>
            <span class='code bold'>path</span> <code class='quiet'>(<a href="https://developer.mozilla.org/docs/Web/JavaScript/Reference/Global_Objects/String">String</a>)</code>
	    the path to the file to read

          </div>
          
        </div>
      
        <div class='space-bottom0'>
          <div>
            <span class='code bold'>username</span> <code class='quiet'>(<a href="https://developer.mozilla.org/docs/Web/JavaScript/Reference/Global_Objects/String">String</a>)</code>
	    The Blockstack ID of the user to look up

          </div>
          
        </div>
      
        <div class='space-bottom0'>
          <div>
            <span class='code bold'>appOrigin</span> <code class='quiet'>(<a href="https://developer.mozilla.org/docs/Web/JavaScript/Reference/Global_Objects/String">String</a>)</code>
	    The app origin

          </div>
          
        </div>
      
        <div class='space-bottom0'>
          <div>
            <span class='code bold'>zoneFileLookupURL</span> <code class='quiet'>(<a href="https://developer.mozilla.org/docs/Web/JavaScript/Reference/Global_Objects/String">String</a>
            = <code>null</code>)</code>
	    The URL
to use for zonefile lookup. If falsey, this will use the
blockstack.js's getNameInfo function instead.

          </div>
          
        </div>
      
    </div>
  

  

  
    
      <div class='py1 quiet mt1 prose-big'>Returns</div>
      <code><a href="https://developer.mozilla.org/docs/Web/JavaScript/Reference/Global_Objects/Promise">Promise</a></code>:
        that resolves to the public read URL of the file
or rejects with an error

      
    
  

  

  

  

  

  
</section>

          
        
<<<<<<< HEAD
=======
          
            <section class='p2 mb2 clearfix bg-white minishadow'>

  
  <div class='clearfix'>
    
    <h3 class='fl m0' id='getnameprice'>
      getNamePrice
    </h3>
    
    
  </div>
  

  <p>Get the price of a name.</p>


  <div class='pre p1 fill-light mt0'>getNamePrice(fullyQualifiedName: <a href="https://developer.mozilla.org/docs/Web/JavaScript/Reference/Global_Objects/String">String</a>): <a href="https://developer.mozilla.org/docs/Web/JavaScript/Reference/Global_Objects/Promise">Promise</a></div>
  
  

  
  
  
  
  
  

  
    <div class='py1 quiet mt1 prose-big'>Parameters</div>
    <div class='prose'>
      
        <div class='space-bottom0'>
          <div>
            <span class='code bold'>fullyQualifiedName</span> <code class='quiet'>(<a href="https://developer.mozilla.org/docs/Web/JavaScript/Reference/Global_Objects/String">String</a>)</code>
	    the name to query

          </div>
          
        </div>
      
    </div>
  

  

  
    
      <div class='py1 quiet mt1 prose-big'>Returns</div>
      <code><a href="https://developer.mozilla.org/docs/Web/JavaScript/Reference/Global_Objects/Promise">Promise</a></code>:
        a promise to an Object with { units: String, amount: BigInteger }, where
.units encodes the cryptocurrency units to pay (e.g. BTC, STACKS), and
.amount encodes the number of units, in the smallest denominiated amount
(e.g. if .units is BTC, .amount will be satoshis; if .units is STACKS,
.amount will be microStacks)

      
    
  

  

  

  

  

  
</section>

          
        
          
            <section class='p2 mb2 clearfix bg-white minishadow'>

  
  <div class='clearfix'>
    
    <h3 class='fl m0' id='getnamespaceprice'>
      getNamespacePrice
    </h3>
    
    
  </div>
  

  <p>Get the price of a namespace</p>


  <div class='pre p1 fill-light mt0'>getNamespacePrice(namespaceID: <a href="https://developer.mozilla.org/docs/Web/JavaScript/Reference/Global_Objects/String">String</a>): <a href="https://developer.mozilla.org/docs/Web/JavaScript/Reference/Global_Objects/Promise">Promise</a></div>
  
  

  
  
  
  
  
  

  
    <div class='py1 quiet mt1 prose-big'>Parameters</div>
    <div class='prose'>
      
        <div class='space-bottom0'>
          <div>
            <span class='code bold'>namespaceID</span> <code class='quiet'>(<a href="https://developer.mozilla.org/docs/Web/JavaScript/Reference/Global_Objects/String">String</a>)</code>
	    the namespace to query

          </div>
          
        </div>
      
    </div>
  

  

  
    
      <div class='py1 quiet mt1 prose-big'>Returns</div>
      <code><a href="https://developer.mozilla.org/docs/Web/JavaScript/Reference/Global_Objects/Promise">Promise</a></code>:
        a promise to an Object with { units: String, amount: BigInteger }, where
.units encodes the cryptocurrency units to pay (e.g. BTC, STACKS), and
.amount encodes the number of units, in the smallest denominiated amount
(e.g. if .units is BTC, .amount will be satoshis; if .units is STACKS,
.amount will be microStacks)

      
    
  

  

  

  

  

  
</section>

          
        
          
            <section class='p2 mb2 clearfix bg-white minishadow'>

  
  <div class='clearfix'>
    
    <h3 class='fl m0' id='getgraceperiod'>
      getGracePeriod
    </h3>
    
    
  </div>
  

  <p>How many blocks can pass between a name expiring and the name being able to be
re-registered by a different owner?</p>


  <div class='pre p1 fill-light mt0'>getGracePeriod(): <a href="https://developer.mozilla.org/docs/Web/JavaScript/Reference/Global_Objects/Promise">Promise</a></div>
  
  

  
  
  
  
  
  

  

  

  
    
      <div class='py1 quiet mt1 prose-big'>Returns</div>
      <code><a href="https://developer.mozilla.org/docs/Web/JavaScript/Reference/Global_Objects/Promise">Promise</a></code>:
        a promise to the number of blocks

      
    
  

  

  

  

  

  
</section>

          
        
          
            <section class='p2 mb2 clearfix bg-white minishadow'>

  
  <div class='clearfix'>
    
    <h3 class='fl m0' id='getnamesowned'>
      getNamesOwned
    </h3>
    
    
  </div>
  

  <p>Get the names -- both on-chain and off-chain -- owned by an address.</p>


  <div class='pre p1 fill-light mt0'>getNamesOwned(address: <a href="https://developer.mozilla.org/docs/Web/JavaScript/Reference/Global_Objects/String">String</a>): <a href="https://developer.mozilla.org/docs/Web/JavaScript/Reference/Global_Objects/Promise">Promise</a></div>
  
  

  
  
  
  
  
  

  
    <div class='py1 quiet mt1 prose-big'>Parameters</div>
    <div class='prose'>
      
        <div class='space-bottom0'>
          <div>
            <span class='code bold'>address</span> <code class='quiet'>(<a href="https://developer.mozilla.org/docs/Web/JavaScript/Reference/Global_Objects/String">String</a>)</code>
	    the blockchain address (the hash of the owner public key)

          </div>
          
        </div>
      
    </div>
  

  

  
    
      <div class='py1 quiet mt1 prose-big'>Returns</div>
      <code><a href="https://developer.mozilla.org/docs/Web/JavaScript/Reference/Global_Objects/Promise">Promise</a></code>:
        a promise that resolves to a list of names (Strings)

      
    
  

  

  

  

  

  
</section>

          
        
          
            <section class='p2 mb2 clearfix bg-white minishadow'>

  
  <div class='clearfix'>
    
    <h3 class='fl m0' id='getnamespaceburnaddress'>
      getNamespaceBurnAddress
    </h3>
    
    
  </div>
  

  <p>Get the blockchain address to which a name's registration fee must be sent
(the address will depend on the namespace in which it is registered.)</p>


  <div class='pre p1 fill-light mt0'>getNamespaceBurnAddress(namespace: <a href="https://developer.mozilla.org/docs/Web/JavaScript/Reference/Global_Objects/String">String</a>): <a href="https://developer.mozilla.org/docs/Web/JavaScript/Reference/Global_Objects/Promise">Promise</a></div>
  
  

  
  
  
  
  
  

  
    <div class='py1 quiet mt1 prose-big'>Parameters</div>
    <div class='prose'>
      
        <div class='space-bottom0'>
          <div>
            <span class='code bold'>namespace</span> <code class='quiet'>(<a href="https://developer.mozilla.org/docs/Web/JavaScript/Reference/Global_Objects/String">String</a>)</code>
	    the namespace ID

          </div>
          
        </div>
      
    </div>
  

  

  
    
      <div class='py1 quiet mt1 prose-big'>Returns</div>
      <code><a href="https://developer.mozilla.org/docs/Web/JavaScript/Reference/Global_Objects/Promise">Promise</a></code>:
        a promise that resolves to an address (String)

      
    
  

  

  

  

  

  
</section>

          
        
          
            <section class='p2 mb2 clearfix bg-white minishadow'>

  
  <div class='clearfix'>
    
    <h3 class='fl m0' id='getnameinfo'>
      getNameInfo
    </h3>
    
    
  </div>
  

  <p>Get WHOIS-like information for a name, including the address that owns it,
the block at which it expires, and the zone file anchored to it (if available).</p>


  <div class='pre p1 fill-light mt0'>getNameInfo(fullyQualifiedName: <a href="https://developer.mozilla.org/docs/Web/JavaScript/Reference/Global_Objects/String">String</a>): <a href="https://developer.mozilla.org/docs/Web/JavaScript/Reference/Global_Objects/Promise">Promise</a></div>
  
  

  
  
  
  
  
  

  
    <div class='py1 quiet mt1 prose-big'>Parameters</div>
    <div class='prose'>
      
        <div class='space-bottom0'>
          <div>
            <span class='code bold'>fullyQualifiedName</span> <code class='quiet'>(<a href="https://developer.mozilla.org/docs/Web/JavaScript/Reference/Global_Objects/String">String</a>)</code>
	    the name to query.  Can be on-chain of off-chain.

          </div>
          
        </div>
      
    </div>
  

  

  
    
      <div class='py1 quiet mt1 prose-big'>Returns</div>
      <code><a href="https://developer.mozilla.org/docs/Web/JavaScript/Reference/Global_Objects/Promise">Promise</a></code>:
        a promise that resolves to the WHOIS-like information

      
    
  

  

  

  

  

  
</section>

          
        
          
            <section class='p2 mb2 clearfix bg-white minishadow'>

  
  <div class='clearfix'>
    
    <h3 class='fl m0' id='getnamespaceinfo'>
      getNamespaceInfo
    </h3>
    
    
  </div>
  

  <p>Get the pricing parameters and creation history of a namespace.</p>


  <div class='pre p1 fill-light mt0'>getNamespaceInfo(namespaceID: <a href="https://developer.mozilla.org/docs/Web/JavaScript/Reference/Global_Objects/String">String</a>): <a href="https://developer.mozilla.org/docs/Web/JavaScript/Reference/Global_Objects/Promise">Promise</a></div>
  
  

  
  
  
  
  
  

  
    <div class='py1 quiet mt1 prose-big'>Parameters</div>
    <div class='prose'>
      
        <div class='space-bottom0'>
          <div>
            <span class='code bold'>namespaceID</span> <code class='quiet'>(<a href="https://developer.mozilla.org/docs/Web/JavaScript/Reference/Global_Objects/String">String</a>)</code>
	    the namespace to query

          </div>
          
        </div>
      
    </div>
  

  

  
    
      <div class='py1 quiet mt1 prose-big'>Returns</div>
      <code><a href="https://developer.mozilla.org/docs/Web/JavaScript/Reference/Global_Objects/Promise">Promise</a></code>:
        a promise that resolves to the namespace information.

      
    
  

  

  

  

  

  
</section>

          
        
          
            <section class='p2 mb2 clearfix bg-white minishadow'>

  
  <div class='clearfix'>
    
    <h3 class='fl m0' id='getzonefile'>
      getZonefile
    </h3>
    
    
  </div>
  

  <p>Get a zone file, given its hash.  Throws an exception if the zone file
obtained does not match the hash.</p>


  <div class='pre p1 fill-light mt0'>getZonefile(zonefileHash: <a href="https://developer.mozilla.org/docs/Web/JavaScript/Reference/Global_Objects/String">String</a>): <a href="https://developer.mozilla.org/docs/Web/JavaScript/Reference/Global_Objects/Promise">Promise</a></div>
  
  

  
  
  
  
  
  

  
    <div class='py1 quiet mt1 prose-big'>Parameters</div>
    <div class='prose'>
      
        <div class='space-bottom0'>
          <div>
            <span class='code bold'>zonefileHash</span> <code class='quiet'>(<a href="https://developer.mozilla.org/docs/Web/JavaScript/Reference/Global_Objects/String">String</a>)</code>
	    the ripemd160(sha256) hash of the zone file

          </div>
          
        </div>
      
    </div>
  

  

  
    
      <div class='py1 quiet mt1 prose-big'>Returns</div>
      <code><a href="https://developer.mozilla.org/docs/Web/JavaScript/Reference/Global_Objects/Promise">Promise</a></code>:
        a promise that resolves to the zone file's text

      
    
  

  

  

  

  

  
</section>

          
        
          
            <section class='p2 mb2 clearfix bg-white minishadow'>

  
  <div class='clearfix'>
    
    <h3 class='fl m0' id='getaccountstatus'>
      getAccountStatus
    </h3>
    
    
  </div>
  

  <p>Get the status of an account for a particular token holding.  This includes its total number of
expenditures and credits, lockup times, last txid, and so on.</p>


  <div class='pre p1 fill-light mt0'>getAccountStatus(address: <a href="https://developer.mozilla.org/docs/Web/JavaScript/Reference/Global_Objects/String">String</a>, tokenType: <a href="https://developer.mozilla.org/docs/Web/JavaScript/Reference/Global_Objects/String">String</a>): <a href="https://developer.mozilla.org/docs/Web/JavaScript/Reference/Global_Objects/Promise">Promise</a></div>
  
  

  
  
  
  
  
  

  
    <div class='py1 quiet mt1 prose-big'>Parameters</div>
    <div class='prose'>
      
        <div class='space-bottom0'>
          <div>
            <span class='code bold'>address</span> <code class='quiet'>(<a href="https://developer.mozilla.org/docs/Web/JavaScript/Reference/Global_Objects/String">String</a>)</code>
	    the account

          </div>
          
        </div>
      
        <div class='space-bottom0'>
          <div>
            <span class='code bold'>tokenType</span> <code class='quiet'>(<a href="https://developer.mozilla.org/docs/Web/JavaScript/Reference/Global_Objects/String">String</a>)</code>
	    the token type to query

          </div>
          
        </div>
      
    </div>
  

  

  
    
      <div class='py1 quiet mt1 prose-big'>Returns</div>
      <code><a href="https://developer.mozilla.org/docs/Web/JavaScript/Reference/Global_Objects/Promise">Promise</a></code>:
        a promise that resolves to an object representing the state of the account
for this token

      
    
  

  

  

  

  

  
</section>

          
        
          
            <section class='p2 mb2 clearfix bg-white minishadow'>

  
  <div class='clearfix'>
    
    <h3 class='fl m0' id='getaccounthistorypage'>
      getAccountHistoryPage
    </h3>
    
    
  </div>
  

  <p>Get a page of an account's transaction history.</p>


  <div class='pre p1 fill-light mt0'>getAccountHistoryPage(address: <a href="https://developer.mozilla.org/docs/Web/JavaScript/Reference/Global_Objects/String">String</a>, page: <a href="https://developer.mozilla.org/docs/Web/JavaScript/Reference/Global_Objects/Number">number</a>): <a href="https://developer.mozilla.org/docs/Web/JavaScript/Reference/Global_Objects/Promise">Promise</a></div>
  
  

  
  
  
  
  
  

  
    <div class='py1 quiet mt1 prose-big'>Parameters</div>
    <div class='prose'>
      
        <div class='space-bottom0'>
          <div>
            <span class='code bold'>address</span> <code class='quiet'>(<a href="https://developer.mozilla.org/docs/Web/JavaScript/Reference/Global_Objects/String">String</a>)</code>
	    the account's address

          </div>
          
        </div>
      
        <div class='space-bottom0'>
          <div>
            <span class='code bold'>page</span> <code class='quiet'>(<a href="https://developer.mozilla.org/docs/Web/JavaScript/Reference/Global_Objects/Number">number</a>)</code>
	    the page number.  Page 0 is the most recent transactions

          </div>
          
        </div>
      
    </div>
  

  

  
    
      <div class='py1 quiet mt1 prose-big'>Returns</div>
      <code><a href="https://developer.mozilla.org/docs/Web/JavaScript/Reference/Global_Objects/Promise">Promise</a></code>:
        a promise that resolves to an Array of Objects, where each Object encodes
states of the account at various block heights (e.g. prior balances, txids, etc)

      
    
  

  

  

  

  

  
</section>

          
        
          
            <section class='p2 mb2 clearfix bg-white minishadow'>

  
  <div class='clearfix'>
    
    <h3 class='fl m0' id='getaccountat'>
      getAccountAt
    </h3>
    
    
  </div>
  

  <p>Get the state(s) of an account at a particular block height.  This includes the state of the
account beginning with this block's transactions, as well as all of the states the account
passed through when this block was processed (if any).</p>


  <div class='pre p1 fill-light mt0'>getAccountAt(address: <a href="https://developer.mozilla.org/docs/Web/JavaScript/Reference/Global_Objects/String">String</a>, blockHeight: Integer): <a href="https://developer.mozilla.org/docs/Web/JavaScript/Reference/Global_Objects/Promise">Promise</a></div>
  
  

  
  
  
  
  
  

  
    <div class='py1 quiet mt1 prose-big'>Parameters</div>
    <div class='prose'>
      
        <div class='space-bottom0'>
          <div>
            <span class='code bold'>address</span> <code class='quiet'>(<a href="https://developer.mozilla.org/docs/Web/JavaScript/Reference/Global_Objects/String">String</a>)</code>
	    the account's address

          </div>
          
        </div>
      
        <div class='space-bottom0'>
          <div>
            <span class='code bold'>blockHeight</span> <code class='quiet'>(Integer)</code>
	    the block to query

          </div>
          
        </div>
      
    </div>
  

  

  
    
      <div class='py1 quiet mt1 prose-big'>Returns</div>
      <code><a href="https://developer.mozilla.org/docs/Web/JavaScript/Reference/Global_Objects/Promise">Promise</a></code>:
        a promise that resolves to an Array of Objects, where each Object encodes
states of the account at this block.

      
    
  

  

  

  

  

  
</section>

          
        
          
            <section class='p2 mb2 clearfix bg-white minishadow'>

  
  <div class='clearfix'>
    
    <h3 class='fl m0' id='getaccounttokens'>
      getAccountTokens
    </h3>
    
    
  </div>
  

  <p>Get the set of token types that this account owns</p>


  <div class='pre p1 fill-light mt0'>getAccountTokens(address: <a href="https://developer.mozilla.org/docs/Web/JavaScript/Reference/Global_Objects/String">String</a>): <a href="https://developer.mozilla.org/docs/Web/JavaScript/Reference/Global_Objects/Promise">Promise</a></div>
  
  

  
  
  
  
  
  

  
    <div class='py1 quiet mt1 prose-big'>Parameters</div>
    <div class='prose'>
      
        <div class='space-bottom0'>
          <div>
            <span class='code bold'>address</span> <code class='quiet'>(<a href="https://developer.mozilla.org/docs/Web/JavaScript/Reference/Global_Objects/String">String</a>)</code>
	    the account's address

          </div>
          
        </div>
      
    </div>
  

  

  
    
      <div class='py1 quiet mt1 prose-big'>Returns</div>
      <code><a href="https://developer.mozilla.org/docs/Web/JavaScript/Reference/Global_Objects/Promise">Promise</a></code>:
        a promise that resolves to an Array of Strings, where each item encodes the
type of token this account holds (excluding the underlying blockchain's tokens)

      
    
  

  

  

  

  

  
</section>

          
        
          
            <section class='p2 mb2 clearfix bg-white minishadow'>

  
  <div class='clearfix'>
    
    <h3 class='fl m0' id='getaccountbalance'>
      getAccountBalance
    </h3>
    
    
  </div>
  

  <p>Get the number of tokens owned by an account.  If the account does not exist or has no
tokens of this type, then 0 will be returned.</p>


  <div class='pre p1 fill-light mt0'>getAccountBalance(address: <a href="https://developer.mozilla.org/docs/Web/JavaScript/Reference/Global_Objects/String">String</a>, tokenType: <a href="https://developer.mozilla.org/docs/Web/JavaScript/Reference/Global_Objects/String">String</a>): <a href="https://developer.mozilla.org/docs/Web/JavaScript/Reference/Global_Objects/Promise">Promise</a></div>
  
  

  
  
  
  
  
  

  
    <div class='py1 quiet mt1 prose-big'>Parameters</div>
    <div class='prose'>
      
        <div class='space-bottom0'>
          <div>
            <span class='code bold'>address</span> <code class='quiet'>(<a href="https://developer.mozilla.org/docs/Web/JavaScript/Reference/Global_Objects/String">String</a>)</code>
	    the account's address

          </div>
          
        </div>
      
        <div class='space-bottom0'>
          <div>
            <span class='code bold'>tokenType</span> <code class='quiet'>(<a href="https://developer.mozilla.org/docs/Web/JavaScript/Reference/Global_Objects/String">String</a>)</code>
	    the type of token to query.

          </div>
          
        </div>
      
    </div>
  

  

  
    
      <div class='py1 quiet mt1 prose-big'>Returns</div>
      <code><a href="https://developer.mozilla.org/docs/Web/JavaScript/Reference/Global_Objects/Promise">Promise</a></code>:
        a promise that resolves to a BigInteger that encodes the number of tokens
held by this account.

      
    
  

  

  

  

  

  
</section>

          
        
          
            <section class='p2 mb2 clearfix bg-white minishadow'>

  
  <div class='clearfix'>
    
    <h3 class='fl m0' id='estimatetokentransfer'>
      estimateTokenTransfer
    </h3>
    
    
  </div>
  

  <p>Estimates the cost of a token-transfer transaction</p>


  <div class='pre p1 fill-light mt0'>estimateTokenTransfer(recipientAddress: <a href="https://developer.mozilla.org/docs/Web/JavaScript/Reference/Global_Objects/String">String</a>, tokenType: <a href="https://developer.mozilla.org/docs/Web/JavaScript/Reference/Global_Objects/String">String</a>, tokenAmount: <a href="https://developer.mozilla.org/docs/Web/JavaScript/Reference/Global_Objects/Object">Object</a>, scratchArea: <a href="https://developer.mozilla.org/docs/Web/JavaScript/Reference/Global_Objects/String">String</a>, senderUtxos: <a href="https://developer.mozilla.org/docs/Web/JavaScript/Reference/Global_Objects/Number">Number</a>, additionalOutputs: <a href="https://developer.mozilla.org/docs/Web/JavaScript/Reference/Global_Objects/Number">Number</a>): <a href="https://developer.mozilla.org/docs/Web/JavaScript/Reference/Global_Objects/Promise">Promise</a></div>
  
  

  
  
  
  
  
  

  
    <div class='py1 quiet mt1 prose-big'>Parameters</div>
    <div class='prose'>
      
        <div class='space-bottom0'>
          <div>
            <span class='code bold'>recipientAddress</span> <code class='quiet'>(<a href="https://developer.mozilla.org/docs/Web/JavaScript/Reference/Global_Objects/String">String</a>)</code>
	    the recipient of the tokens

          </div>
          
        </div>
      
        <div class='space-bottom0'>
          <div>
            <span class='code bold'>tokenType</span> <code class='quiet'>(<a href="https://developer.mozilla.org/docs/Web/JavaScript/Reference/Global_Objects/String">String</a>)</code>
	    the type of token to spend

          </div>
          
        </div>
      
        <div class='space-bottom0'>
          <div>
            <span class='code bold'>tokenAmount</span> <code class='quiet'>(<a href="https://developer.mozilla.org/docs/Web/JavaScript/Reference/Global_Objects/Object">Object</a>)</code>
	    a 64-bit unsigned BigInteger encoding the number of tokens
to spend

          </div>
          
        </div>
      
        <div class='space-bottom0'>
          <div>
            <span class='code bold'>scratchArea</span> <code class='quiet'>(<a href="https://developer.mozilla.org/docs/Web/JavaScript/Reference/Global_Objects/String">String</a>)</code>
	    an arbitrary string to store with the transaction

          </div>
          
        </div>
      
        <div class='space-bottom0'>
          <div>
            <span class='code bold'>senderUtxos</span> <code class='quiet'>(<a href="https://developer.mozilla.org/docs/Web/JavaScript/Reference/Global_Objects/Number">Number</a>
            = <code>1</code>)</code>
	    the number of utxos we expect will
be required from the importer address

          </div>
          
        </div>
      
        <div class='space-bottom0'>
          <div>
            <span class='code bold'>additionalOutputs</span> <code class='quiet'>(<a href="https://developer.mozilla.org/docs/Web/JavaScript/Reference/Global_Objects/Number">Number</a>
            = <code>1</code>)</code>
	    the number of outputs we expect to add beyond
just the recipient output (default = 1, if the token owner is also the bitcoin funder)

          </div>
          
        </div>
      
    </div>
  

  

  
    
      <div class='py1 quiet mt1 prose-big'>Returns</div>
      <code><a href="https://developer.mozilla.org/docs/Web/JavaScript/Reference/Global_Objects/Promise">Promise</a></code>:
        a promise which resolves to the satoshi cost to
fund this token-transfer transaction

      
    
  

  

  

  

  

  
</section>

          
        
          
            <section class='p2 mb2 clearfix bg-white minishadow'>

  
  <div class='clearfix'>
    
    <h3 class='fl m0' id='listfiles'>
      listFiles
    </h3>
    
    
  </div>
  

  <p>List the set of files in this application's Gaia storage bucket.</p>


  <div class='pre p1 fill-light mt0'>listFiles(callback: <a href="https://developer.mozilla.org/docs/Web/JavaScript/Reference/Statements/function">function</a>): <a href="https://developer.mozilla.org/docs/Web/JavaScript/Reference/Global_Objects/Promise">Promise</a></div>
  
  

  
  
  
  
  
  

  
    <div class='py1 quiet mt1 prose-big'>Parameters</div>
    <div class='prose'>
      
        <div class='space-bottom0'>
          <div>
            <span class='code bold'>callback</span> <code class='quiet'>(<a href="https://developer.mozilla.org/docs/Web/JavaScript/Reference/Statements/function">function</a>)</code>
	    a callback to invoke on each named file that
returns 
<code>true</code>
 to continue the listing operation or 
<code>false</code>
 to end it

          </div>
          
        </div>
      
    </div>
  

  

  
    
      <div class='py1 quiet mt1 prose-big'>Returns</div>
      <code><a href="https://developer.mozilla.org/docs/Web/JavaScript/Reference/Global_Objects/Promise">Promise</a></code>:
        that resolves to the number of files listed

      
    
  

  

  

  

  

  
</section>

          
        
>>>>>>> c9d25ab7
      </div>
    </div>
  <script src='assets/anchor.js'></script>
  <script src='assets/split.js'></script>
  <script src='assets/site.js'></script>
</body>
</html><|MERGE_RESOLUTION|>--- conflicted
+++ resolved
@@ -339,8 +339,6 @@
                 
                 </li>
               
-<<<<<<< HEAD
-=======
                 
                 <li><a
                   href='#getnameprice'
@@ -481,17 +479,6 @@
                 
                 </li>
               
-                
-                <li><a
-                  href='#listfiles'
-                  class="">
-                  listFiles
-                  
-                </a>
-                
-                </li>
-              
->>>>>>> c9d25ab7
             </ul>
           </div>
           <div class='mt1 h6 quiet'>
@@ -728,7 +715,7 @@
 specify an app domain as the first argument.</p>
 
 
-  <div class='pre p1 fill-light mt0'>new AppConfig(appDomain: <a href="https://developer.mozilla.org/docs/Web/JavaScript/Reference/Global_Objects/String">string</a>, scopes: <a href="https://developer.mozilla.org/docs/Web/JavaScript/Reference/Global_Objects/Array">Array</a>&#x3C;<a href="https://developer.mozilla.org/docs/Web/JavaScript/Reference/Global_Objects/String">string</a>>, redirectPath: <a href="https://developer.mozilla.org/docs/Web/JavaScript/Reference/Global_Objects/String">string</a>, manifestPath: <a href="https://developer.mozilla.org/docs/Web/JavaScript/Reference/Global_Objects/String">string</a>, coreNode: <a href="https://developer.mozilla.org/docs/Web/JavaScript/Reference/Global_Objects/String">string</a>, authenticatorURL: <a href="https://developer.mozilla.org/docs/Web/JavaScript/Reference/Global_Objects/String">string</a>)</div>
+  <div class='pre p1 fill-light mt0'>new AppConfig(scopes: <a href="https://developer.mozilla.org/docs/Web/JavaScript/Reference/Global_Objects/Array">Array</a>&#x3C;<a href="https://developer.mozilla.org/docs/Web/JavaScript/Reference/Global_Objects/String">string</a>>, appDomain: <a href="https://developer.mozilla.org/docs/Web/JavaScript/Reference/Global_Objects/String">string</a>, redirectPath: <a href="https://developer.mozilla.org/docs/Web/JavaScript/Reference/Global_Objects/String">string</a>, manifestPath: <a href="https://developer.mozilla.org/docs/Web/JavaScript/Reference/Global_Objects/String">string</a>, coreNode: <a href="https://developer.mozilla.org/docs/Web/JavaScript/Reference/Global_Objects/String">string</a>, authenticatorURL: <a href="https://developer.mozilla.org/docs/Web/JavaScript/Reference/Global_Objects/String">string</a>)</div>
   
     <p>
       Type:
@@ -750,19 +737,19 @@
       
         <div class='space-bottom0'>
           <div>
+            <span class='code bold'>scopes</span> <code class='quiet'>(<a href="https://developer.mozilla.org/docs/Web/JavaScript/Reference/Global_Objects/Array">Array</a>&#x3C;<a href="https://developer.mozilla.org/docs/Web/JavaScript/Reference/Global_Objects/String">string</a>>
+            = <code>DEFAULT_SCOPE.slice()</code>)</code>
+	    permissions this app is requesting
+
+          </div>
+          
+        </div>
+      
+        <div class='space-bottom0'>
+          <div>
             <span class='code bold'>appDomain</span> <code class='quiet'>(<a href="https://developer.mozilla.org/docs/Web/JavaScript/Reference/Global_Objects/String">string</a>
             = <code>window.location.origin</code>)</code>
 	    the app domain
-
-          </div>
-          
-        </div>
-      
-        <div class='space-bottom0'>
-          <div>
-            <span class='code bold'>scopes</span> <code class='quiet'>(<a href="https://developer.mozilla.org/docs/Web/JavaScript/Reference/Global_Objects/Array">Array</a>&#x3C;<a href="https://developer.mozilla.org/docs/Web/JavaScript/Reference/Global_Objects/String">string</a>>
-            = <code>DEFAULT_SCOPE.slice()</code>)</code>
-	    permissions this app is requesting
 
           </div>
           
@@ -905,45 +892,6 @@
   
   
   
-<<<<<<< HEAD
-=======
-    <div class='py1 quiet mt1 prose-big'>Parameters</div>
-    <div class='prose'>
-      
-        <div class='space-bottom0'>
-          <div>
-            <span class='code bold'>nameLookupURL</span> <code class='quiet'>(<a href="https://developer.mozilla.org/docs/Web/JavaScript/Reference/Global_Objects/String">String</a>
-            = <code>&#39;&#39;</code>)</code>
-	    the endpoint against which to verify public
-keys match claimed username
-
-          </div>
-          
-        </div>
-      
-        <div class='space-bottom0'>
-          <div>
-            <span class='code bold'>authResponseToken</span> <code class='quiet'>(<a href="https://developer.mozilla.org/docs/Web/JavaScript/Reference/Global_Objects/String">String</a>
-            = <code>getAuthResponseToken()</code>)</code>
-	    the signed authentication response token
-
-          </div>
-          
-        </div>
-      
-        <div class='space-bottom0'>
-          <div>
-            <span class='code bold'>transitKey</span> <code class='quiet'>(<a href="https://developer.mozilla.org/docs/Web/JavaScript/Reference/Global_Objects/String">String</a>
-            = <code>getTransitKey()</code>)</code>
-	    the transit private key that corresponds to the transit public key
-that was provided in the authentication request
-
-          </div>
-          
-        </div>
-      
-    </div>
->>>>>>> c9d25ab7
   
 
   
@@ -3130,60 +3078,6 @@
 
           </div>
           
-<<<<<<< HEAD
-=======
-          <table class='mt1 mb2 fixed-table h5 col-12'>
-            <colgroup>
-              <col width='30%' />
-              <col width='70%' />
-            </colgroup>
-            <thead>
-              <tr class='bold fill-light'>
-                <th>Name</th>
-                <th>Description</th>
-              </tr>
-            </thead>
-            <tbody class='mt1'>
-              
-                <tr>
-  <td class='break-word'><span class='code bold'>options.encrypt</span> <code class='quiet'>(<a href="https://developer.mozilla.org/docs/Web/JavaScript/Reference/Global_Objects/Boolean">Boolean</a> | <a href="https://developer.mozilla.org/docs/Web/JavaScript/Reference/Global_Objects/String">String</a>)</code>
-  
-    (default <code>true</code>)
-  </td>
-  <td class='break-word'><span>encrypt the data with the app private key
-or the provided public key
-</span></td>
-</tr>
-
-
-              
-                <tr>
-  <td class='break-word'><span class='code bold'>options.sign</span> <code class='quiet'><a href="https://developer.mozilla.org/docs/Web/JavaScript/Reference/Global_Objects/Boolean">Boolean</a></code>
-  
-    (default <code>false</code>)
-  </td>
-  <td class='break-word'><span>sign the data using ECDSA on SHA256 hashes with
-the app private key
-</span></td>
-</tr>
-
-
-              
-                <tr>
-  <td class='break-word'><span class='code bold'>options.contentType</span> <code class='quiet'><a href="https://developer.mozilla.org/docs/Web/JavaScript/Reference/Global_Objects/String">String</a></code>
-  
-    (default <code>&#39;&#39;</code>)
-  </td>
-  <td class='break-word'><span>set a Content-Type header for unencrypted data
-</span></td>
-</tr>
-
-
-              
-            </tbody>
-          </table>
-          
->>>>>>> c9d25ab7
         </div>
       
     </div>
@@ -3643,8 +3537,6 @@
 
           
         
-<<<<<<< HEAD
-=======
           
             <section class='p2 mb2 clearfix bg-white minishadow'>
 
@@ -4705,81 +4597,6 @@
 
           
         
-          
-            <section class='p2 mb2 clearfix bg-white minishadow'>
-
-  
-  <div class='clearfix'>
-    
-    <h3 class='fl m0' id='listfiles'>
-      listFiles
-    </h3>
-    
-    
-  </div>
-  
-
-  <p>List the set of files in this application's Gaia storage bucket.</p>
-
-
-  <div class='pre p1 fill-light mt0'>listFiles(callback: <a href="https://developer.mozilla.org/docs/Web/JavaScript/Reference/Statements/function">function</a>): <a href="https://developer.mozilla.org/docs/Web/JavaScript/Reference/Global_Objects/Promise">Promise</a></div>
-  
-  
-
-  
-  
-  
-  
-  
-  
-
-  
-    <div class='py1 quiet mt1 prose-big'>Parameters</div>
-    <div class='prose'>
-      
-        <div class='space-bottom0'>
-          <div>
-            <span class='code bold'>callback</span> <code class='quiet'>(<a href="https://developer.mozilla.org/docs/Web/JavaScript/Reference/Statements/function">function</a>)</code>
-	    a callback to invoke on each named file that
-returns 
-<code>true</code>
- to continue the listing operation or 
-<code>false</code>
- to end it
-
-          </div>
-          
-        </div>
-      
-    </div>
-  
-
-  
-
-  
-    
-      <div class='py1 quiet mt1 prose-big'>Returns</div>
-      <code><a href="https://developer.mozilla.org/docs/Web/JavaScript/Reference/Global_Objects/Promise">Promise</a></code>:
-        that resolves to the number of files listed
-
-      
-    
-  
-
-  
-
-  
-
-  
-
-  
-
-  
-</section>
-
-          
-        
->>>>>>> c9d25ab7
       </div>
     </div>
   <script src='assets/anchor.js'></script>
