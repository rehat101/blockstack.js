--- conflicted
+++ resolved
@@ -1,10 +1,6 @@
 {
   "name": "blockstack",
-<<<<<<< HEAD
-  "version": "19.0.0-alpha.3",
-=======
-  "version": "18.2.1",
->>>>>>> 3aa80327
+  "version": "19.0.0-alpha.4",
   "description": "The Blockstack Javascript library for authentication, identity, and storage.",
   "main": "lib/index",
   "scripts": {
