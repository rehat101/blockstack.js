{
  "name": "blockstack",
  "version": "0.2.22",
  "description": "The Blockstack Javascript library for identity and authentication.",
  "main": "lib/index",
  "scripts": {
    "browserify": "./node_modules/.bin/browserify lib/index.js --standalone blockstack -o ./dist/blockstack.js",
    "browserify-tests": "./node_modules/.bin/browserify lib/index.js --standalone blockstack -o ./tests/browserTests/bundle.js",
    "compile": "rm -rf lib; babel --presets es2015 src -d lib",
    "compile-tests": "rm -rf tests/unitTests/lib; rm -rf tests/authTests/lib; babel --presets es2015 tests/unitTests/src -d tests/unitTests/lib; babel --presets es2015 tests/authTests/src -d tests/authTests/lib;",
    "prepublish": "npm run compile",
    "release": "npm version patch && npm publish",
    "dev-auth": "npm run compile; npm run browserify; node ./tests/browserTests/auth-server.js",
    "dev-proofs": "npm run compile; npm run browserify; node ./tests/browserTests/proofs-server.js",
<<<<<<< HEAD
    "test": "npm run compile; npm run compile-tests; npm run browserify-tests; node ./tests/unitTests/lib/index.js",
    "build": "npm run compile; npm run browserify"
=======
    "test": "npm run compile; npm run compile-tests; npm run browserify; node ./tests/unitTests/lib/index.js",
    "integration-test-auth": "npm run compile; npm run compile-tests; npm run browserify; node ./tests/authTests/lib/index.js"
>>>>>>> 3a6420b5
  },
  "repository": {
    "type": "git",
    "url": "git+https://github.com/blockstack/blockstack-js.git"
  },
  "author": {
    "name": "Blockstack Inc.",
    "email": "admin@blockstack.com",
    "url": "https://blockstack.com"
  },
  "license": "MIT",
  "bugs": {
    "url": "https://github.com/blockstack/blockstack-js/issues"
  },
  "keywords": [
    "blockchain",
    "id",
    "auth",
    "authentication",
    "bitcoin",
    "blockchain auth",
    "blockchain authentication",
    "blockchainid",
    "blockchain id",
    "bitcoin auth",
    "bitcoin authentication",
    "bitcoin login",
    "blockchain login",
    "authorization",
    "login",
    "signin",
    "sso",
    "crypto",
    "cryptography",
    "token",
    "blockstack",
    "blockstack auth",
    "profile",
    "identity",
    "ethereum"
  ],
  "homepage": "https://blockstack.org",
  "contributors": [
    {
      "name": "Ryan Shea"
    },
    {
      "name": "Larry Salibra"
    },
    {
      "name": "Jude Nelson"
    }
  ],
  "devDependencies": {
    "babel-cli": "^6.4.5",
    "babel-eslint": "^6.0.4",
    "babel-preset-es2015": "^6.3.13",
    "blue-tape": "^1.0.0",
    "browserify": "^13.1.1",
<<<<<<< HEAD
    "eslint": "^2.10.2",
    "eslint-config-airbnb": "^9.0.1",
    "eslint-plugin-import": "^1.8.1",
    "eslint-plugin-jsx-a11y": "^1.2.2",
    "eslint-plugin-react": "^5.1.1",
=======
    "eslint": "^3.18.0",
    "eslint-config-airbnb": "^14.1.0",
    "eslint-plugin-import": "^2.2.0",
    "eslint-plugin-jsx-a11y": "^4.0.0",
    "eslint-plugin-react": "^6.10.3",
>>>>>>> 3a6420b5
    "express": "^4.15.0",
    "fetch-mock": "^5.5.0",
    "node-fetch": "^1.6.3",
    "opn": "^4.0.2",
    "tape": "^4.6.3",
    "tape-promise": "^2.0.1"
  },
  "dependencies": {
    "ajv": "^4.11.5",
    "bitcoinjs-lib": "^2.3.0",
    "custom-protocol-detection": "^1.0.0",
    "ecurve": "^1.0.5",
    "elliptic": "^6.4.0",
    "es6-promise": "^4.1.0",
    "isomorphic-fetch": "^2.2.1",
    "jsontokens": "^0.7.6",
    "promise": "^7.1.1",
    "query-string": "^4.3.2",
    "request": "^2.79.0",
    "sprintf-js": "^1.0.3",
    "schema-inspector": "^1.6.4",
    "uuid": "^3.0.1",
    "validator": "^7.0.0",
    "zone-file": "^0.2.2"
  }
}<|MERGE_RESOLUTION|>--- conflicted
+++ resolved
@@ -1,6 +1,6 @@
 {
   "name": "blockstack",
-  "version": "0.2.22",
+  "version": "0.3.0",
   "description": "The Blockstack Javascript library for identity and authentication.",
   "main": "lib/index",
   "scripts": {
@@ -12,13 +12,9 @@
     "release": "npm version patch && npm publish",
     "dev-auth": "npm run compile; npm run browserify; node ./tests/browserTests/auth-server.js",
     "dev-proofs": "npm run compile; npm run browserify; node ./tests/browserTests/proofs-server.js",
-<<<<<<< HEAD
-    "test": "npm run compile; npm run compile-tests; npm run browserify-tests; node ./tests/unitTests/lib/index.js",
+    "test": "npm run compile; npm run compile-tests; npm run browserify; node ./tests/unitTests/lib/index.js",
+    "integration-test-auth": "npm run compile; npm run compile-tests; npm run browserify; node ./tests/authTests/lib/index.js",
     "build": "npm run compile; npm run browserify"
-=======
-    "test": "npm run compile; npm run compile-tests; npm run browserify; node ./tests/unitTests/lib/index.js",
-    "integration-test-auth": "npm run compile; npm run compile-tests; npm run browserify; node ./tests/authTests/lib/index.js"
->>>>>>> 3a6420b5
   },
   "repository": {
     "type": "git",
@@ -78,19 +74,11 @@
     "babel-preset-es2015": "^6.3.13",
     "blue-tape": "^1.0.0",
     "browserify": "^13.1.1",
-<<<<<<< HEAD
     "eslint": "^2.10.2",
     "eslint-config-airbnb": "^9.0.1",
     "eslint-plugin-import": "^1.8.1",
     "eslint-plugin-jsx-a11y": "^1.2.2",
     "eslint-plugin-react": "^5.1.1",
-=======
-    "eslint": "^3.18.0",
-    "eslint-config-airbnb": "^14.1.0",
-    "eslint-plugin-import": "^2.2.0",
-    "eslint-plugin-jsx-a11y": "^4.0.0",
-    "eslint-plugin-react": "^6.10.3",
->>>>>>> 3a6420b5
     "express": "^4.15.0",
     "fetch-mock": "^5.5.0",
     "node-fetch": "^1.6.3",
