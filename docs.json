--- conflicted
+++ resolved
@@ -457,30 +457,26 @@
     ],
     "loc": {
       "start": {
-        "line": 87,
+        "line": 90,
         "column": 0
       },
       "end": {
-        "line": 109,
+        "line": 112,
         "column": 3
       }
     },
     "context": {
       "loc": {
         "start": {
-          "line": 110,
+          "line": 113,
           "column": 0
         },
         "end": {
-          "line": 116,
+          "line": 119,
           "column": 1
         }
       },
-<<<<<<< HEAD
       "file": "/Users/brandonparee/work/blockstack.js/src/auth/authApp.js"
-=======
-      "file": "/Users/larry/git/blockstack.js/src/auth/authApp.js"
->>>>>>> 6c64fd22
     },
     "augments": [],
     "examples": [],
@@ -794,30 +790,26 @@
     ],
     "loc": {
       "start": {
-        "line": 127,
+        "line": 130,
         "column": 0
       },
       "end": {
-        "line": 130,
+        "line": 133,
         "column": 3
       }
     },
     "context": {
       "loc": {
         "start": {
-          "line": 131,
+          "line": 134,
           "column": 0
         },
         "end": {
-          "line": 133,
+          "line": 136,
           "column": 1
         }
       },
-<<<<<<< HEAD
       "file": "/Users/brandonparee/work/blockstack.js/src/auth/authApp.js"
-=======
-      "file": "/Users/larry/git/blockstack.js/src/auth/authApp.js"
->>>>>>> 6c64fd22
     },
     "augments": [],
     "examples": [],
@@ -1052,30 +1044,26 @@
     ],
     "loc": {
       "start": {
-        "line": 136,
+        "line": 139,
         "column": 0
       },
       "end": {
-        "line": 145,
+        "line": 148,
         "column": 3
       }
     },
     "context": {
       "loc": {
         "start": {
-          "line": 146,
+          "line": 149,
           "column": 0
         },
         "end": {
-          "line": 226,
+          "line": 235,
           "column": 1
         }
       },
-<<<<<<< HEAD
       "file": "/Users/brandonparee/work/blockstack.js/src/auth/authApp.js"
-=======
-      "file": "/Users/larry/git/blockstack.js/src/auth/authApp.js"
->>>>>>> 6c64fd22
     },
     "augments": [],
     "examples": [],
@@ -1333,30 +1321,26 @@
     ],
     "loc": {
       "start": {
-        "line": 228,
+        "line": 237,
         "column": 0
       },
       "end": {
-        "line": 231,
+        "line": 240,
         "column": 3
       }
     },
     "context": {
       "loc": {
         "start": {
-          "line": 232,
+          "line": 241,
           "column": 0
         },
         "end": {
-          "line": 234,
+          "line": 243,
           "column": 1
         }
       },
-<<<<<<< HEAD
       "file": "/Users/brandonparee/work/blockstack.js/src/auth/authApp.js"
-=======
-      "file": "/Users/larry/git/blockstack.js/src/auth/authApp.js"
->>>>>>> 6c64fd22
     },
     "augments": [],
     "examples": [],
@@ -1509,30 +1493,26 @@
     ],
     "loc": {
       "start": {
-        "line": 45,
+        "line": 48,
         "column": 0
       },
       "end": {
-        "line": 48,
+        "line": 51,
         "column": 3
       }
     },
     "context": {
       "loc": {
         "start": {
-          "line": 49,
+          "line": 52,
           "column": 0
         },
         "end": {
-          "line": 51,
+          "line": 54,
           "column": 1
         }
       },
-<<<<<<< HEAD
       "file": "/Users/brandonparee/work/blockstack.js/src/auth/authApp.js"
-=======
-      "file": "/Users/larry/git/blockstack.js/src/auth/authApp.js"
->>>>>>> 6c64fd22
     },
     "augments": [],
     "examples": [],
@@ -1750,30 +1730,26 @@
     ],
     "loc": {
       "start": {
-        "line": 236,
+        "line": 245,
         "column": 0
       },
       "end": {
-        "line": 240,
+        "line": 249,
         "column": 3
       }
     },
     "context": {
       "loc": {
         "start": {
-          "line": 241,
+          "line": 250,
           "column": 0
         },
         "end": {
-          "line": 248,
+          "line": 257,
           "column": 1
         }
       },
-<<<<<<< HEAD
       "file": "/Users/brandonparee/work/blockstack.js/src/auth/authApp.js"
-=======
-      "file": "/Users/larry/git/blockstack.js/src/auth/authApp.js"
->>>>>>> 6c64fd22
     },
     "augments": [],
     "examples": [],
@@ -2166,30 +2142,26 @@
     ],
     "loc": {
       "start": {
-        "line": 27,
+        "line": 29,
         "column": 0
       },
       "end": {
-        "line": 45,
+        "line": 47,
         "column": 3
       }
     },
     "context": {
       "loc": {
         "start": {
-          "line": 46,
+          "line": 48,
           "column": 0
         },
         "end": {
-          "line": 81,
+          "line": 83,
           "column": 1
         }
       },
-<<<<<<< HEAD
       "file": "/Users/brandonparee/work/blockstack.js/src/auth/authMessages.js"
-=======
-      "file": "/Users/larry/git/blockstack.js/src/auth/authMessages.js"
->>>>>>> 6c64fd22
     },
     "augments": [],
     "examples": [],
@@ -2861,30 +2833,26 @@
     ],
     "loc": {
       "start": {
-        "line": 53,
+        "line": 56,
         "column": 0
       },
       "end": {
-        "line": 64,
+        "line": 67,
         "column": 3
       }
     },
     "context": {
       "loc": {
         "start": {
-          "line": 65,
+          "line": 68,
           "column": 0
         },
         "end": {
-          "line": 85,
+          "line": 88,
           "column": 1
         }
       },
-<<<<<<< HEAD
       "file": "/Users/brandonparee/work/blockstack.js/src/auth/authApp.js"
-=======
-      "file": "/Users/larry/git/blockstack.js/src/auth/authApp.js"
->>>>>>> 6c64fd22
     },
     "augments": [],
     "examples": [],
@@ -3147,30 +3115,26 @@
     ],
     "loc": {
       "start": {
-        "line": 118,
+        "line": 121,
         "column": 0
       },
       "end": {
-        "line": 121,
+        "line": 124,
         "column": 3
       }
     },
     "context": {
       "loc": {
         "start": {
-          "line": 122,
+          "line": 125,
           "column": 0
         },
         "end": {
-          "line": 125,
+          "line": 128,
           "column": 1
         }
       },
-<<<<<<< HEAD
       "file": "/Users/brandonparee/work/blockstack.js/src/auth/authApp.js"
-=======
-      "file": "/Users/larry/git/blockstack.js/src/auth/authApp.js"
->>>>>>> 6c64fd22
     },
     "augments": [],
     "examples": [],
@@ -3551,11 +3515,7 @@
           "column": 1
         }
       },
-<<<<<<< HEAD
       "file": "/Users/brandonparee/work/blockstack.js/src/profiles/profileTokens.js"
-=======
-      "file": "/Users/larry/git/blockstack.js/src/profiles/profileTokens.js"
->>>>>>> 6c64fd22
     },
     "augments": [],
     "examples": [],
@@ -3941,11 +3901,7 @@
           "column": 1
         }
       },
-<<<<<<< HEAD
       "file": "/Users/brandonparee/work/blockstack.js/src/profiles/profileTokens.js"
-=======
-      "file": "/Users/larry/git/blockstack.js/src/profiles/profileTokens.js"
->>>>>>> 6c64fd22
     },
     "augments": [],
     "examples": [],
@@ -4300,11 +4256,7 @@
           "column": 1
         }
       },
-<<<<<<< HEAD
       "file": "/Users/brandonparee/work/blockstack.js/src/profiles/profileTokens.js"
-=======
-      "file": "/Users/larry/git/blockstack.js/src/profiles/profileTokens.js"
->>>>>>> 6c64fd22
     },
     "augments": [],
     "examples": [],
@@ -4938,11 +4890,7 @@
           "column": 1
         }
       },
-<<<<<<< HEAD
       "file": "/Users/brandonparee/work/blockstack.js/src/profiles/profileTokens.js"
-=======
-      "file": "/Users/larry/git/blockstack.js/src/profiles/profileTokens.js"
->>>>>>> 6c64fd22
     },
     "augments": [],
     "examples": [],
@@ -5338,11 +5286,7 @@
           "column": 1
         }
       },
-<<<<<<< HEAD
       "file": "/Users/brandonparee/work/blockstack.js/src/profiles/profileProofs.js"
-=======
-      "file": "/Users/larry/git/blockstack.js/src/profiles/profileProofs.js"
->>>>>>> 6c64fd22
     },
     "augments": [],
     "examples": [],
@@ -5723,11 +5667,7 @@
           "column": 1
         }
       },
-<<<<<<< HEAD
       "file": "/Users/brandonparee/work/blockstack.js/src/profiles/profileLookup.js"
-=======
-      "file": "/Users/larry/git/blockstack.js/src/profiles/profileLookup.js"
->>>>>>> 6c64fd22
     },
     "augments": [],
     "examples": [],
@@ -6315,11 +6255,7 @@
       {
         "title": "param",
         "description": "The URL\nto use for zonefile lookup. If falsey, this will use the\nblockstack.js's getNameInfo function instead.",
-<<<<<<< HEAD
         "lineNumber": 10,
-=======
-        "lineNumber": 8,
->>>>>>> 6c64fd22
         "type": {
           "type": "OptionalType",
           "expression": {
@@ -6333,11 +6269,7 @@
       {
         "title": "returns",
         "description": "that resolves to the raw data in the file\nor rejects with an error",
-<<<<<<< HEAD
         "lineNumber": 13,
-=======
-        "lineNumber": 11,
->>>>>>> 6c64fd22
         "type": {
           "type": "NameExpression",
           "name": "Promise"
@@ -6346,42 +6278,26 @@
     ],
     "loc": {
       "start": {
-        "line": 47,
+        "line": 89,
         "column": 0
       },
       "end": {
-<<<<<<< HEAD
-        "line": 62,
-=======
-        "line": 60,
->>>>>>> 6c64fd22
+        "line": 104,
         "column": 3
       }
     },
     "context": {
       "loc": {
         "start": {
-<<<<<<< HEAD
-          "line": 63,
+          "line": 105,
           "column": 0
         },
         "end": {
-          "line": 136,
+          "line": 176,
           "column": 1
         }
       },
       "file": "/Users/brandonparee/work/blockstack.js/src/storage/index.js"
-=======
-          "line": 61,
-          "column": 0
-        },
-        "end": {
-          "line": 115,
-          "column": 1
-        }
-      },
-      "file": "/Users/larry/git/blockstack.js/src/storage/index.js"
->>>>>>> 6c64fd22
     },
     "augments": [],
     "examples": [],
@@ -7107,46 +7023,26 @@
     ],
     "loc": {
       "start": {
-<<<<<<< HEAD
-        "line": 138,
+        "line": 178,
         "column": 0
       },
       "end": {
-        "line": 147,
-=======
-        "line": 117,
-        "column": 0
-      },
-      "end": {
-        "line": 125,
->>>>>>> 6c64fd22
+        "line": 187,
         "column": 3
       }
     },
     "context": {
       "loc": {
         "start": {
-<<<<<<< HEAD
-          "line": 148,
+          "line": 188,
           "column": 0
         },
         "end": {
-          "line": 178,
+          "line": 216,
           "column": 1
         }
       },
       "file": "/Users/brandonparee/work/blockstack.js/src/storage/index.js"
-=======
-          "line": 126,
-          "column": 0
-        },
-        "end": {
-          "line": 146,
-          "column": 1
-        }
-      },
-      "file": "/Users/larry/git/blockstack.js/src/storage/index.js"
->>>>>>> 6c64fd22
     },
     "augments": [],
     "examples": [],
@@ -7566,18 +7462,17 @@
           "children": [
             {
               "type": "text",
-<<<<<<< HEAD
-              "value": "Deletes the specified file from the app's data store.",
-              "position": {
-                "start": {
-                  "line": 1,
-                  "column": 1,
-                  "offset": 0
-                },
-                "end": {
-                  "line": 1,
-                  "column": 54,
-                  "offset": 53
+              "value": "Get the app storage bucket URL",
+              "position": {
+                "start": {
+                  "line": 1,
+                  "column": 1,
+                  "offset": 0
+                },
+                "end": {
+                  "line": 1,
+                  "column": 31,
+                  "offset": 30
                 },
                 "indent": []
               }
@@ -7591,8 +7486,8 @@
             },
             "end": {
               "line": 1,
-              "column": 54,
-              "offset": 53
+              "column": 31,
+              "offset": 30
             },
             "indent": []
           }
@@ -7606,26 +7501,36 @@
         },
         "end": {
           "line": 1,
-          "column": 54,
-          "offset": 53
+          "column": 31,
+          "offset": 30
         }
       }
     },
     "tags": [
       {
         "title": "param",
-        "description": "the path to the file to delete",
+        "description": "the gaia hub URL",
         "lineNumber": 2,
         "type": {
           "type": "NameExpression",
           "name": "String"
         },
-        "name": "path"
+        "name": "gaiaHubUrl"
+      },
+      {
+        "title": "param",
+        "description": "the app private key used to generate the app address",
+        "lineNumber": 3,
+        "type": {
+          "type": "NameExpression",
+          "name": "String"
+        },
+        "name": "appPrivateKey"
       },
       {
         "title": "returns",
-        "description": "that resolves when the file has been removed\nor rejects with an error",
-        "lineNumber": 3,
+        "description": "That resolves to the URL of the app index file\nor rejects if it fails",
+        "lineNumber": 4,
         "type": {
           "type": "NameExpression",
           "name": "Promise"
@@ -7634,306 +7539,26 @@
     ],
     "loc": {
       "start": {
-        "line": 191,
+        "line": 218,
         "column": 0
       },
       "end": {
-        "line": 196,
+        "line": 224,
         "column": 3
       }
     },
     "context": {
       "loc": {
         "start": {
-          "line": 197,
+          "line": 225,
           "column": 0
         },
         "end": {
-          "line": 199,
+          "line": 227,
           "column": 1
         }
       },
       "file": "/Users/brandonparee/work/blockstack.js/src/storage/index.js"
-    },
-    "augments": [],
-    "examples": [],
-    "params": [
-      {
-        "title": "param",
-        "name": "path",
-        "lineNumber": 2,
-        "description": {
-          "type": "root",
-          "children": [
-            {
-              "type": "paragraph",
-              "children": [
-                {
-                  "type": "text",
-                  "value": "the path to the file to delete",
-                  "position": {
-                    "start": {
-                      "line": 1,
-                      "column": 1,
-                      "offset": 0
-                    },
-                    "end": {
-                      "line": 1,
-                      "column": 31,
-                      "offset": 30
-                    },
-                    "indent": []
-                  }
-                }
-              ],
-              "position": {
-                "start": {
-                  "line": 1,
-                  "column": 1,
-                  "offset": 0
-                },
-                "end": {
-                  "line": 1,
-                  "column": 31,
-                  "offset": 30
-                },
-                "indent": []
-              }
-            }
-          ],
-          "position": {
-            "start": {
-              "line": 1,
-              "column": 1,
-              "offset": 0
-            },
-            "end": {
-              "line": 1,
-              "column": 31,
-              "offset": 30
-            }
-          }
-        },
-        "type": {
-          "type": "NameExpression",
-          "name": "String"
-        }
-      }
-    ],
-    "properties": [],
-    "returns": [
-      {
-        "description": {
-          "type": "root",
-          "children": [
-            {
-              "type": "paragraph",
-              "children": [
-                {
-                  "type": "text",
-                  "value": "that resolves when the file has been removed\nor rejects with an error",
-                  "position": {
-                    "start": {
-                      "line": 1,
-                      "column": 1,
-                      "offset": 0
-                    },
-                    "end": {
-                      "line": 2,
-                      "column": 25,
-                      "offset": 69
-                    },
-                    "indent": [
-                      1
-                    ]
-                  }
-                }
-              ],
-              "position": {
-                "start": {
-                  "line": 1,
-                  "column": 1,
-                  "offset": 0
-                },
-                "end": {
-                  "line": 2,
-                  "column": 25,
-                  "offset": 69
-                },
-                "indent": [
-                  1
-                ]
-              }
-            }
-          ],
-          "position": {
-            "start": {
-              "line": 1,
-              "column": 1,
-              "offset": 0
-            },
-            "end": {
-              "line": 2,
-              "column": 25,
-              "offset": 69
-            }
-          }
-        },
-        "title": "returns",
-        "type": {
-          "type": "NameExpression",
-          "name": "Promise"
-        }
-      }
-    ],
-    "sees": [],
-    "throws": [],
-    "todos": [],
-    "name": "deleteFile",
-    "kind": "function",
-    "members": {
-      "global": [],
-      "inner": [],
-      "instance": [],
-      "events": [],
-      "static": []
-    },
-    "path": [
-      {
-        "name": "deleteFile",
-        "kind": "function"
-      }
-    ],
-    "namespace": "deleteFile"
-  },
-  {
-    "description": {
-      "type": "root",
-      "children": [
-        {
-          "type": "paragraph",
-          "children": [
-            {
-              "type": "text",
-=======
->>>>>>> 6c64fd22
-              "value": "Get the app storage bucket URL",
-              "position": {
-                "start": {
-                  "line": 1,
-                  "column": 1,
-                  "offset": 0
-                },
-                "end": {
-                  "line": 1,
-                  "column": 31,
-                  "offset": 30
-                },
-                "indent": []
-              }
-            }
-          ],
-          "position": {
-            "start": {
-              "line": 1,
-              "column": 1,
-              "offset": 0
-            },
-            "end": {
-              "line": 1,
-              "column": 31,
-              "offset": 30
-            },
-            "indent": []
-          }
-        }
-      ],
-      "position": {
-        "start": {
-          "line": 1,
-          "column": 1,
-          "offset": 0
-        },
-        "end": {
-          "line": 1,
-          "column": 31,
-          "offset": 30
-        }
-      }
-    },
-    "tags": [
-      {
-        "title": "param",
-        "description": "the gaia hub URL",
-        "lineNumber": 2,
-        "type": {
-          "type": "NameExpression",
-          "name": "String"
-        },
-        "name": "gaiaHubUrl"
-      },
-      {
-        "title": "param",
-        "description": "the app private key used to generate the app address",
-        "lineNumber": 3,
-        "type": {
-          "type": "NameExpression",
-          "name": "String"
-        },
-        "name": "appPrivateKey"
-      },
-      {
-        "title": "returns",
-        "description": "That resolves to the URL of the app index file\nor rejects if it fails",
-        "lineNumber": 4,
-        "type": {
-          "type": "NameExpression",
-          "name": "Promise"
-        }
-      }
-    ],
-    "loc": {
-      "start": {
-<<<<<<< HEAD
-        "line": 180,
-        "column": 0
-      },
-      "end": {
-        "line": 186,
-=======
-        "line": 148,
-        "column": 0
-      },
-      "end": {
-        "line": 154,
->>>>>>> 6c64fd22
-        "column": 3
-      }
-    },
-    "context": {
-      "loc": {
-        "start": {
-<<<<<<< HEAD
-          "line": 187,
-          "column": 0
-        },
-        "end": {
-          "line": 189,
-          "column": 1
-        }
-      },
-      "file": "/Users/brandonparee/work/blockstack.js/src/storage/index.js"
-=======
-          "line": 155,
-          "column": 0
-        },
-        "end": {
-          "line": 157,
-          "column": 1
-        }
-      },
-      "file": "/Users/larry/git/blockstack.js/src/storage/index.js"
->>>>>>> 6c64fd22
     },
     "augments": [],
     "examples": [],
@@ -8257,30 +7882,26 @@
     ],
     "loc": {
       "start": {
-        "line": 12,
+        "line": 14,
         "column": 0
       },
       "end": {
-        "line": 22,
+        "line": 24,
         "column": 3
       }
     },
     "context": {
       "loc": {
         "start": {
-          "line": 23,
+          "line": 25,
           "column": 0
         },
         "end": {
-          "line": 45,
+          "line": 47,
           "column": 1
         }
       },
-<<<<<<< HEAD
       "file": "/Users/brandonparee/work/blockstack.js/src/storage/index.js"
-=======
-      "file": "/Users/larry/git/blockstack.js/src/storage/index.js"
->>>>>>> 6c64fd22
     },
     "augments": [],
     "examples": [],
@@ -8788,30 +8409,26 @@
     ],
     "loc": {
       "start": {
-        "line": 98,
+        "line": 100,
         "column": 0
       },
       "end": {
-        "line": 105,
+        "line": 107,
         "column": 3
       }
     },
     "context": {
       "loc": {
         "start": {
-          "line": 106,
+          "line": 108,
           "column": 0
         },
         "end": {
-          "line": 111,
+          "line": 113,
           "column": 1
         }
       },
-<<<<<<< HEAD
       "file": "/Users/brandonparee/work/blockstack.js/src/auth/authMessages.js"
-=======
-      "file": "/Users/larry/git/blockstack.js/src/auth/authMessages.js"
->>>>>>> 6c64fd22
     },
     "augments": [],
     "examples": [],
@@ -9246,30 +8863,26 @@
     ],
     "loc": {
       "start": {
-        "line": 113,
+        "line": 115,
         "column": 0
       },
       "end": {
-        "line": 134,
+        "line": 136,
         "column": 3
       }
     },
     "context": {
       "loc": {
         "start": {
-          "line": 135,
+          "line": 137,
           "column": 0
         },
         "end": {
-          "line": 186,
+          "line": 188,
           "column": 1
         }
       },
-<<<<<<< HEAD
       "file": "/Users/brandonparee/work/blockstack.js/src/auth/authMessages.js"
-=======
-      "file": "/Users/larry/git/blockstack.js/src/auth/authMessages.js"
->>>>>>> 6c64fd22
     },
     "augments": [],
     "examples": [],
@@ -10185,11 +9798,7 @@
           "column": 1
         }
       },
-<<<<<<< HEAD
       "file": "/Users/brandonparee/work/blockstack.js/src/auth/authVerification.js"
-=======
-      "file": "/Users/larry/git/blockstack.js/src/auth/authVerification.js"
->>>>>>> 6c64fd22
     },
     "augments": [],
     "examples": [],
@@ -10590,11 +10199,7 @@
           "column": 1
         }
       },
-<<<<<<< HEAD
       "file": "/Users/brandonparee/work/blockstack.js/src/auth/authVerification.js"
-=======
-      "file": "/Users/larry/git/blockstack.js/src/auth/authVerification.js"
->>>>>>> 6c64fd22
     },
     "augments": [],
     "examples": [],
@@ -11470,30 +11075,26 @@
     ],
     "loc": {
       "start": {
-        "line": 155,
+        "line": 215,
         "column": 2
       },
       "end": {
-        "line": 172,
+        "line": 232,
         "column": 4
       }
     },
     "context": {
       "loc": {
         "start": {
-          "line": 173,
+          "line": 233,
           "column": 2
         },
         "end": {
-          "line": 208,
+          "line": 268,
           "column": 3
         }
       },
-<<<<<<< HEAD
       "file": "/Users/brandonparee/work/blockstack.js/src/network.js"
-=======
-      "file": "/Users/larry/git/blockstack.js/src/network.js"
->>>>>>> 6c64fd22
     },
     "augments": [],
     "examples": [],
@@ -12255,30 +11856,26 @@
     ],
     "loc": {
       "start": {
-        "line": 210,
+        "line": 270,
         "column": 2
       },
       "end": {
-        "line": 224,
+        "line": 284,
         "column": 5
       }
     },
     "context": {
       "loc": {
         "start": {
-          "line": 225,
+          "line": 285,
           "column": 2
         },
         "end": {
-          "line": 277,
+          "line": 337,
           "column": 3
         }
       },
-<<<<<<< HEAD
       "file": "/Users/brandonparee/work/blockstack.js/src/network.js"
-=======
-      "file": "/Users/larry/git/blockstack.js/src/network.js"
->>>>>>> 6c64fd22
     },
     "augments": [],
     "examples": [],
@@ -13143,30 +12740,26 @@
     ],
     "loc": {
       "start": {
-        "line": 279,
+        "line": 339,
         "column": 2
       },
       "end": {
-        "line": 305,
+        "line": 365,
         "column": 5
       }
     },
     "context": {
       "loc": {
         "start": {
-          "line": 306,
+          "line": 366,
           "column": 2
         },
         "end": {
-          "line": 343,
+          "line": 403,
           "column": 3
         }
       },
-<<<<<<< HEAD
       "file": "/Users/brandonparee/work/blockstack.js/src/network.js"
-=======
-      "file": "/Users/larry/git/blockstack.js/src/network.js"
->>>>>>> 6c64fd22
     },
     "augments": [],
     "examples": [],
@@ -13804,5 +13397,2481 @@
       }
     ],
     "namespace": "#broadcastNameRegistration"
+  },
+  {
+    "description": {
+      "type": "root",
+      "children": [
+        {
+          "type": "paragraph",
+          "children": [
+            {
+              "type": "text",
+              "value": "Estimates cost of a namesapce reveal transaction for a namespace",
+              "position": {
+                "start": {
+                  "line": 1,
+                  "column": 1,
+                  "offset": 0
+                },
+                "end": {
+                  "line": 1,
+                  "column": 65,
+                  "offset": 64
+                },
+                "indent": []
+              }
+            }
+          ],
+          "position": {
+            "start": {
+              "line": 1,
+              "column": 1,
+              "offset": 0
+            },
+            "end": {
+              "line": 1,
+              "column": 65,
+              "offset": 64
+            },
+            "indent": []
+          }
+        }
+      ],
+      "position": {
+        "start": {
+          "line": 1,
+          "column": 1,
+          "offset": 0
+        },
+        "end": {
+          "line": 1,
+          "column": 65,
+          "offset": 64
+        }
+      }
+    },
+    "tags": [
+      {
+        "title": "param",
+        "description": "the namespace to reveal",
+        "lineNumber": 2,
+        "type": {
+          "type": "NameExpression",
+          "name": "BlockstackNamespace"
+        },
+        "name": "namespace"
+      },
+      {
+        "title": "param",
+        "description": "the address to receive the namespace\n   (this must have been passed as 'revealAddress' to a prior namespace\n   preorder)",
+        "lineNumber": 3,
+        "type": {
+          "type": "NameExpression",
+          "name": "String"
+        },
+        "name": "revealAddress"
+      },
+      {
+        "title": "param",
+        "description": "the address that pays for this transaction",
+        "lineNumber": 6,
+        "type": {
+          "type": "NameExpression",
+          "name": "String"
+        },
+        "name": "paymentAddress"
+      },
+      {
+        "title": "param",
+        "description": "the number of UTXOs we expect will be required\n   from the payment address",
+        "lineNumber": 7,
+        "type": {
+          "type": "NameExpression",
+          "name": "Number"
+        },
+        "name": "paymentUtxos"
+      },
+      {
+        "title": "returns",
+        "description": "a promise which resolves to the satoshi cost to \n   fund the reveal.  This includes a 5500 satoshi dust output for the\n   preorder.  Even though this is a change output, the payer must have\n   enough funds to generate this output, so we include it in the cost.",
+        "lineNumber": 9,
+        "type": {
+          "type": "NameExpression",
+          "name": "Promise"
+        }
+      }
+    ],
+    "loc": {
+      "start": {
+        "line": 288,
+        "column": 0
+      },
+      "end": {
+        "line": 301,
+        "column": 3
+      }
+    },
+    "context": {
+      "loc": {
+        "start": {
+          "line": 302,
+          "column": 0
+        },
+        "end": {
+          "line": 316,
+          "column": 1
+        }
+      },
+      "file": "/Users/brandonparee/work/blockstack.js/src/operations/txbuild.js"
+    },
+    "augments": [],
+    "examples": [],
+    "params": [
+      {
+        "title": "param",
+        "name": "namespace",
+        "lineNumber": 2,
+        "description": {
+          "type": "root",
+          "children": [
+            {
+              "type": "paragraph",
+              "children": [
+                {
+                  "type": "text",
+                  "value": "the namespace to reveal",
+                  "position": {
+                    "start": {
+                      "line": 1,
+                      "column": 1,
+                      "offset": 0
+                    },
+                    "end": {
+                      "line": 1,
+                      "column": 24,
+                      "offset": 23
+                    },
+                    "indent": []
+                  }
+                }
+              ],
+              "position": {
+                "start": {
+                  "line": 1,
+                  "column": 1,
+                  "offset": 0
+                },
+                "end": {
+                  "line": 1,
+                  "column": 24,
+                  "offset": 23
+                },
+                "indent": []
+              }
+            }
+          ],
+          "position": {
+            "start": {
+              "line": 1,
+              "column": 1,
+              "offset": 0
+            },
+            "end": {
+              "line": 1,
+              "column": 24,
+              "offset": 23
+            }
+          }
+        },
+        "type": {
+          "type": "NameExpression",
+          "name": "BlockstackNamespace"
+        }
+      },
+      {
+        "title": "param",
+        "name": "revealAddress",
+        "lineNumber": 3,
+        "description": {
+          "type": "root",
+          "children": [
+            {
+              "type": "paragraph",
+              "children": [
+                {
+                  "type": "text",
+                  "value": "the address to receive the namespace\n   (this must have been passed as 'revealAddress' to a prior namespace\n   preorder)",
+                  "position": {
+                    "start": {
+                      "line": 1,
+                      "column": 1,
+                      "offset": 0
+                    },
+                    "end": {
+                      "line": 3,
+                      "column": 13,
+                      "offset": 120
+                    },
+                    "indent": [
+                      1,
+                      1
+                    ]
+                  }
+                }
+              ],
+              "position": {
+                "start": {
+                  "line": 1,
+                  "column": 1,
+                  "offset": 0
+                },
+                "end": {
+                  "line": 3,
+                  "column": 13,
+                  "offset": 120
+                },
+                "indent": [
+                  1,
+                  1
+                ]
+              }
+            }
+          ],
+          "position": {
+            "start": {
+              "line": 1,
+              "column": 1,
+              "offset": 0
+            },
+            "end": {
+              "line": 3,
+              "column": 13,
+              "offset": 120
+            }
+          }
+        },
+        "type": {
+          "type": "NameExpression",
+          "name": "String"
+        }
+      },
+      {
+        "title": "param",
+        "name": "paymentAddress",
+        "lineNumber": 6,
+        "description": {
+          "type": "root",
+          "children": [
+            {
+              "type": "paragraph",
+              "children": [
+                {
+                  "type": "text",
+                  "value": "the address that pays for this transaction",
+                  "position": {
+                    "start": {
+                      "line": 1,
+                      "column": 1,
+                      "offset": 0
+                    },
+                    "end": {
+                      "line": 1,
+                      "column": 43,
+                      "offset": 42
+                    },
+                    "indent": []
+                  }
+                }
+              ],
+              "position": {
+                "start": {
+                  "line": 1,
+                  "column": 1,
+                  "offset": 0
+                },
+                "end": {
+                  "line": 1,
+                  "column": 43,
+                  "offset": 42
+                },
+                "indent": []
+              }
+            }
+          ],
+          "position": {
+            "start": {
+              "line": 1,
+              "column": 1,
+              "offset": 0
+            },
+            "end": {
+              "line": 1,
+              "column": 43,
+              "offset": 42
+            }
+          }
+        },
+        "type": {
+          "type": "NameExpression",
+          "name": "String"
+        }
+      },
+      {
+        "title": "param",
+        "name": "paymentUtxos",
+        "lineNumber": 7,
+        "description": {
+          "type": "root",
+          "children": [
+            {
+              "type": "paragraph",
+              "children": [
+                {
+                  "type": "text",
+                  "value": "the number of UTXOs we expect will be required\n   from the payment address",
+                  "position": {
+                    "start": {
+                      "line": 1,
+                      "column": 1,
+                      "offset": 0
+                    },
+                    "end": {
+                      "line": 2,
+                      "column": 28,
+                      "offset": 74
+                    },
+                    "indent": [
+                      1
+                    ]
+                  }
+                }
+              ],
+              "position": {
+                "start": {
+                  "line": 1,
+                  "column": 1,
+                  "offset": 0
+                },
+                "end": {
+                  "line": 2,
+                  "column": 28,
+                  "offset": 74
+                },
+                "indent": [
+                  1
+                ]
+              }
+            }
+          ],
+          "position": {
+            "start": {
+              "line": 1,
+              "column": 1,
+              "offset": 0
+            },
+            "end": {
+              "line": 2,
+              "column": 28,
+              "offset": 74
+            }
+          }
+        },
+        "type": {
+          "type": "NameExpression",
+          "name": "Number"
+        },
+        "default": "1"
+      }
+    ],
+    "properties": [],
+    "returns": [
+      {
+        "description": {
+          "type": "root",
+          "children": [
+            {
+              "type": "paragraph",
+              "children": [
+                {
+                  "type": "text",
+                  "value": "a promise which resolves to the satoshi cost to \n   fund the reveal.  This includes a 5500 satoshi dust output for the\n   preorder.  Even though this is a change output, the payer must have\n   enough funds to generate this output, so we include it in the cost.",
+                  "position": {
+                    "start": {
+                      "line": 1,
+                      "column": 1,
+                      "offset": 0
+                    },
+                    "end": {
+                      "line": 4,
+                      "column": 71,
+                      "offset": 260
+                    },
+                    "indent": [
+                      1,
+                      1,
+                      1
+                    ]
+                  }
+                }
+              ],
+              "position": {
+                "start": {
+                  "line": 1,
+                  "column": 1,
+                  "offset": 0
+                },
+                "end": {
+                  "line": 4,
+                  "column": 71,
+                  "offset": 260
+                },
+                "indent": [
+                  1,
+                  1,
+                  1
+                ]
+              }
+            }
+          ],
+          "position": {
+            "start": {
+              "line": 1,
+              "column": 1,
+              "offset": 0
+            },
+            "end": {
+              "line": 4,
+              "column": 71,
+              "offset": 260
+            }
+          }
+        },
+        "title": "returns",
+        "type": {
+          "type": "NameExpression",
+          "name": "Promise"
+        }
+      }
+    ],
+    "sees": [],
+    "throws": [],
+    "todos": [],
+    "name": "estimateNamespaceReveal",
+    "kind": "function",
+    "members": {
+      "global": [],
+      "inner": [],
+      "instance": [],
+      "events": [],
+      "static": []
+    },
+    "path": [
+      {
+        "name": "estimateNamespaceReveal",
+        "kind": "function"
+      }
+    ],
+    "namespace": "estimateNamespaceReveal"
+  },
+  {
+    "description": {
+      "type": "root",
+      "children": [
+        {
+          "type": "paragraph",
+          "children": [
+            {
+              "type": "text",
+              "value": "Estimates the cost of a namespace-ready transaction for a namespace",
+              "position": {
+                "start": {
+                  "line": 1,
+                  "column": 1,
+                  "offset": 0
+                },
+                "end": {
+                  "line": 1,
+                  "column": 68,
+                  "offset": 67
+                },
+                "indent": []
+              }
+            }
+          ],
+          "position": {
+            "start": {
+              "line": 1,
+              "column": 1,
+              "offset": 0
+            },
+            "end": {
+              "line": 1,
+              "column": 68,
+              "offset": 67
+            },
+            "indent": []
+          }
+        }
+      ],
+      "position": {
+        "start": {
+          "line": 1,
+          "column": 1,
+          "offset": 0
+        },
+        "end": {
+          "line": 1,
+          "column": 68,
+          "offset": 67
+        }
+      }
+    },
+    "tags": [
+      {
+        "title": "param",
+        "description": "the namespace to ready",
+        "lineNumber": 2,
+        "type": {
+          "type": "NameExpression",
+          "name": "String"
+        },
+        "name": "namespaceID"
+      },
+      {
+        "title": "param",
+        "description": "the number of UTXOs we expect will\n be required from the reveal address",
+        "lineNumber": 3,
+        "type": {
+          "type": "NameExpression",
+          "name": "Number"
+        },
+        "name": "revealUtxos"
+      },
+      {
+        "title": "returns",
+        "description": "a promise which resolves to the satoshi cost to\n fund this namespacey-ready transaction.",
+        "lineNumber": 5,
+        "type": {
+          "type": "NameExpression",
+          "name": "Promise"
+        }
+      }
+    ],
+    "loc": {
+      "start": {
+        "line": 318,
+        "column": 0
+      },
+      "end": {
+        "line": 325,
+        "column": 3
+      }
+    },
+    "context": {
+      "loc": {
+        "start": {
+          "line": 326,
+          "column": 0
+        },
+        "end": {
+          "line": 337,
+          "column": 1
+        }
+      },
+      "file": "/Users/brandonparee/work/blockstack.js/src/operations/txbuild.js"
+    },
+    "augments": [],
+    "examples": [],
+    "params": [
+      {
+        "title": "param",
+        "name": "namespaceID",
+        "lineNumber": 2,
+        "description": {
+          "type": "root",
+          "children": [
+            {
+              "type": "paragraph",
+              "children": [
+                {
+                  "type": "text",
+                  "value": "the namespace to ready",
+                  "position": {
+                    "start": {
+                      "line": 1,
+                      "column": 1,
+                      "offset": 0
+                    },
+                    "end": {
+                      "line": 1,
+                      "column": 23,
+                      "offset": 22
+                    },
+                    "indent": []
+                  }
+                }
+              ],
+              "position": {
+                "start": {
+                  "line": 1,
+                  "column": 1,
+                  "offset": 0
+                },
+                "end": {
+                  "line": 1,
+                  "column": 23,
+                  "offset": 22
+                },
+                "indent": []
+              }
+            }
+          ],
+          "position": {
+            "start": {
+              "line": 1,
+              "column": 1,
+              "offset": 0
+            },
+            "end": {
+              "line": 1,
+              "column": 23,
+              "offset": 22
+            }
+          }
+        },
+        "type": {
+          "type": "NameExpression",
+          "name": "String"
+        }
+      },
+      {
+        "title": "param",
+        "name": "revealUtxos",
+        "lineNumber": 3,
+        "description": {
+          "type": "root",
+          "children": [
+            {
+              "type": "paragraph",
+              "children": [
+                {
+                  "type": "text",
+                  "value": "the number of UTXOs we expect will\n be required from the reveal address",
+                  "position": {
+                    "start": {
+                      "line": 1,
+                      "column": 1,
+                      "offset": 0
+                    },
+                    "end": {
+                      "line": 2,
+                      "column": 37,
+                      "offset": 71
+                    },
+                    "indent": [
+                      1
+                    ]
+                  }
+                }
+              ],
+              "position": {
+                "start": {
+                  "line": 1,
+                  "column": 1,
+                  "offset": 0
+                },
+                "end": {
+                  "line": 2,
+                  "column": 37,
+                  "offset": 71
+                },
+                "indent": [
+                  1
+                ]
+              }
+            }
+          ],
+          "position": {
+            "start": {
+              "line": 1,
+              "column": 1,
+              "offset": 0
+            },
+            "end": {
+              "line": 2,
+              "column": 37,
+              "offset": 71
+            }
+          }
+        },
+        "type": {
+          "type": "NameExpression",
+          "name": "Number"
+        },
+        "default": "1"
+      }
+    ],
+    "properties": [],
+    "returns": [
+      {
+        "description": {
+          "type": "root",
+          "children": [
+            {
+              "type": "paragraph",
+              "children": [
+                {
+                  "type": "text",
+                  "value": "a promise which resolves to the satoshi cost to\n fund this namespacey-ready transaction.",
+                  "position": {
+                    "start": {
+                      "line": 1,
+                      "column": 1,
+                      "offset": 0
+                    },
+                    "end": {
+                      "line": 2,
+                      "column": 41,
+                      "offset": 88
+                    },
+                    "indent": [
+                      1
+                    ]
+                  }
+                }
+              ],
+              "position": {
+                "start": {
+                  "line": 1,
+                  "column": 1,
+                  "offset": 0
+                },
+                "end": {
+                  "line": 2,
+                  "column": 41,
+                  "offset": 88
+                },
+                "indent": [
+                  1
+                ]
+              }
+            }
+          ],
+          "position": {
+            "start": {
+              "line": 1,
+              "column": 1,
+              "offset": 0
+            },
+            "end": {
+              "line": 2,
+              "column": 41,
+              "offset": 88
+            }
+          }
+        },
+        "title": "returns",
+        "type": {
+          "type": "NameExpression",
+          "name": "Promise"
+        }
+      }
+    ],
+    "sees": [],
+    "throws": [],
+    "todos": [],
+    "name": "estimateNamespaceReady",
+    "kind": "function",
+    "members": {
+      "global": [],
+      "inner": [],
+      "instance": [],
+      "events": [],
+      "static": []
+    },
+    "path": [
+      {
+        "name": "estimateNamespaceReady",
+        "kind": "function"
+      }
+    ],
+    "namespace": "estimateNamespaceReady"
+  },
+  {
+    "description": {
+      "type": "root",
+      "children": [
+        {
+          "type": "paragraph",
+          "children": [
+            {
+              "type": "text",
+              "value": "Estimates the cost of a name-import transaction",
+              "position": {
+                "start": {
+                  "line": 1,
+                  "column": 1,
+                  "offset": 0
+                },
+                "end": {
+                  "line": 1,
+                  "column": 48,
+                  "offset": 47
+                },
+                "indent": []
+              }
+            }
+          ],
+          "position": {
+            "start": {
+              "line": 1,
+              "column": 1,
+              "offset": 0
+            },
+            "end": {
+              "line": 1,
+              "column": 48,
+              "offset": 47
+            },
+            "indent": []
+          }
+        }
+      ],
+      "position": {
+        "start": {
+          "line": 1,
+          "column": 1,
+          "offset": 0
+        },
+        "end": {
+          "line": 1,
+          "column": 48,
+          "offset": 47
+        }
+      }
+    },
+    "tags": [
+      {
+        "title": "param",
+        "description": "the fully-qualified name",
+        "lineNumber": 2,
+        "type": {
+          "type": "NameExpression",
+          "name": "String"
+        },
+        "name": "name"
+      },
+      {
+        "title": "param",
+        "description": "the recipient",
+        "lineNumber": 3,
+        "type": {
+          "type": "NameExpression",
+          "name": "String"
+        },
+        "name": "recipientAddr"
+      },
+      {
+        "title": "param",
+        "description": "the zone file hash",
+        "lineNumber": 4,
+        "type": {
+          "type": "NameExpression",
+          "name": "String"
+        },
+        "name": "zonefileHash"
+      },
+      {
+        "title": "param",
+        "description": "the number of UTXOs we expect will \n be required from the importer address",
+        "lineNumber": 5,
+        "type": {
+          "type": "NameExpression",
+          "name": "Number"
+        },
+        "name": "importUtxos"
+      },
+      {
+        "title": "returns",
+        "description": "a promise which resolves to the satoshi cost \n to fund this name-import transaction",
+        "lineNumber": 7,
+        "type": {
+          "type": "NameExpression",
+          "name": "Promise"
+        }
+      }
+    ],
+    "loc": {
+      "start": {
+        "line": 339,
+        "column": 0
+      },
+      "end": {
+        "line": 348,
+        "column": 3
+      }
+    },
+    "context": {
+      "loc": {
+        "start": {
+          "line": 349,
+          "column": 0
+        },
+        "end": {
+          "line": 362,
+          "column": 1
+        }
+      },
+      "file": "/Users/brandonparee/work/blockstack.js/src/operations/txbuild.js"
+    },
+    "augments": [],
+    "examples": [],
+    "params": [
+      {
+        "title": "param",
+        "name": "name",
+        "lineNumber": 2,
+        "description": {
+          "type": "root",
+          "children": [
+            {
+              "type": "paragraph",
+              "children": [
+                {
+                  "type": "text",
+                  "value": "the fully-qualified name",
+                  "position": {
+                    "start": {
+                      "line": 1,
+                      "column": 1,
+                      "offset": 0
+                    },
+                    "end": {
+                      "line": 1,
+                      "column": 25,
+                      "offset": 24
+                    },
+                    "indent": []
+                  }
+                }
+              ],
+              "position": {
+                "start": {
+                  "line": 1,
+                  "column": 1,
+                  "offset": 0
+                },
+                "end": {
+                  "line": 1,
+                  "column": 25,
+                  "offset": 24
+                },
+                "indent": []
+              }
+            }
+          ],
+          "position": {
+            "start": {
+              "line": 1,
+              "column": 1,
+              "offset": 0
+            },
+            "end": {
+              "line": 1,
+              "column": 25,
+              "offset": 24
+            }
+          }
+        },
+        "type": {
+          "type": "NameExpression",
+          "name": "String"
+        }
+      },
+      {
+        "title": "param",
+        "name": "recipientAddr",
+        "lineNumber": 3,
+        "description": {
+          "type": "root",
+          "children": [
+            {
+              "type": "paragraph",
+              "children": [
+                {
+                  "type": "text",
+                  "value": "the recipient",
+                  "position": {
+                    "start": {
+                      "line": 1,
+                      "column": 1,
+                      "offset": 0
+                    },
+                    "end": {
+                      "line": 1,
+                      "column": 14,
+                      "offset": 13
+                    },
+                    "indent": []
+                  }
+                }
+              ],
+              "position": {
+                "start": {
+                  "line": 1,
+                  "column": 1,
+                  "offset": 0
+                },
+                "end": {
+                  "line": 1,
+                  "column": 14,
+                  "offset": 13
+                },
+                "indent": []
+              }
+            }
+          ],
+          "position": {
+            "start": {
+              "line": 1,
+              "column": 1,
+              "offset": 0
+            },
+            "end": {
+              "line": 1,
+              "column": 14,
+              "offset": 13
+            }
+          }
+        },
+        "type": {
+          "type": "NameExpression",
+          "name": "String"
+        }
+      },
+      {
+        "title": "param",
+        "name": "zonefileHash",
+        "lineNumber": 4,
+        "description": {
+          "type": "root",
+          "children": [
+            {
+              "type": "paragraph",
+              "children": [
+                {
+                  "type": "text",
+                  "value": "the zone file hash",
+                  "position": {
+                    "start": {
+                      "line": 1,
+                      "column": 1,
+                      "offset": 0
+                    },
+                    "end": {
+                      "line": 1,
+                      "column": 19,
+                      "offset": 18
+                    },
+                    "indent": []
+                  }
+                }
+              ],
+              "position": {
+                "start": {
+                  "line": 1,
+                  "column": 1,
+                  "offset": 0
+                },
+                "end": {
+                  "line": 1,
+                  "column": 19,
+                  "offset": 18
+                },
+                "indent": []
+              }
+            }
+          ],
+          "position": {
+            "start": {
+              "line": 1,
+              "column": 1,
+              "offset": 0
+            },
+            "end": {
+              "line": 1,
+              "column": 19,
+              "offset": 18
+            }
+          }
+        },
+        "type": {
+          "type": "NameExpression",
+          "name": "String"
+        }
+      },
+      {
+        "title": "param",
+        "name": "importUtxos",
+        "lineNumber": 5,
+        "description": {
+          "type": "root",
+          "children": [
+            {
+              "type": "paragraph",
+              "children": [
+                {
+                  "type": "text",
+                  "value": "the number of UTXOs we expect will \n be required from the importer address",
+                  "position": {
+                    "start": {
+                      "line": 1,
+                      "column": 1,
+                      "offset": 0
+                    },
+                    "end": {
+                      "line": 2,
+                      "column": 39,
+                      "offset": 74
+                    },
+                    "indent": [
+                      1
+                    ]
+                  }
+                }
+              ],
+              "position": {
+                "start": {
+                  "line": 1,
+                  "column": 1,
+                  "offset": 0
+                },
+                "end": {
+                  "line": 2,
+                  "column": 39,
+                  "offset": 74
+                },
+                "indent": [
+                  1
+                ]
+              }
+            }
+          ],
+          "position": {
+            "start": {
+              "line": 1,
+              "column": 1,
+              "offset": 0
+            },
+            "end": {
+              "line": 2,
+              "column": 39,
+              "offset": 74
+            }
+          }
+        },
+        "type": {
+          "type": "NameExpression",
+          "name": "Number"
+        },
+        "default": "1"
+      }
+    ],
+    "properties": [],
+    "returns": [
+      {
+        "description": {
+          "type": "root",
+          "children": [
+            {
+              "type": "paragraph",
+              "children": [
+                {
+                  "type": "text",
+                  "value": "a promise which resolves to the satoshi cost \n to fund this name-import transaction",
+                  "position": {
+                    "start": {
+                      "line": 1,
+                      "column": 1,
+                      "offset": 0
+                    },
+                    "end": {
+                      "line": 2,
+                      "column": 38,
+                      "offset": 83
+                    },
+                    "indent": [
+                      1
+                    ]
+                  }
+                }
+              ],
+              "position": {
+                "start": {
+                  "line": 1,
+                  "column": 1,
+                  "offset": 0
+                },
+                "end": {
+                  "line": 2,
+                  "column": 38,
+                  "offset": 83
+                },
+                "indent": [
+                  1
+                ]
+              }
+            }
+          ],
+          "position": {
+            "start": {
+              "line": 1,
+              "column": 1,
+              "offset": 0
+            },
+            "end": {
+              "line": 2,
+              "column": 38,
+              "offset": 83
+            }
+          }
+        },
+        "title": "returns",
+        "type": {
+          "type": "NameExpression",
+          "name": "Promise"
+        }
+      }
+    ],
+    "sees": [],
+    "throws": [],
+    "todos": [],
+    "name": "estimateNameImport",
+    "kind": "function",
+    "members": {
+      "global": [],
+      "inner": [],
+      "instance": [],
+      "events": [],
+      "static": []
+    },
+    "path": [
+      {
+        "name": "estimateNameImport",
+        "kind": "function"
+      }
+    ],
+    "namespace": "estimateNameImport"
+  },
+  {
+    "description": {
+      "type": "root",
+      "children": [
+        {
+          "type": "paragraph",
+          "children": [
+            {
+              "type": "text",
+              "value": "Estimates the cost of an announce transaction",
+              "position": {
+                "start": {
+                  "line": 1,
+                  "column": 1,
+                  "offset": 0
+                },
+                "end": {
+                  "line": 1,
+                  "column": 46,
+                  "offset": 45
+                },
+                "indent": []
+              }
+            }
+          ],
+          "position": {
+            "start": {
+              "line": 1,
+              "column": 1,
+              "offset": 0
+            },
+            "end": {
+              "line": 1,
+              "column": 46,
+              "offset": 45
+            },
+            "indent": []
+          }
+        }
+      ],
+      "position": {
+        "start": {
+          "line": 1,
+          "column": 1,
+          "offset": 0
+        },
+        "end": {
+          "line": 1,
+          "column": 46,
+          "offset": 45
+        }
+      }
+    },
+    "tags": [
+      {
+        "title": "param",
+        "description": "the hash of the message",
+        "lineNumber": 2,
+        "type": {
+          "type": "NameExpression",
+          "name": "String"
+        },
+        "name": "messageHash"
+      },
+      {
+        "title": "param",
+        "description": "the number of utxos we expect will\n be required from the importer address",
+        "lineNumber": 3,
+        "type": {
+          "type": "NameExpression",
+          "name": "Number"
+        },
+        "name": "senderUtxos"
+      },
+      {
+        "title": "returns",
+        "description": "a promise which resolves to the satoshi cost\n to fund this announce transaction",
+        "lineNumber": 5,
+        "type": {
+          "type": "NameExpression",
+          "name": "Promise"
+        }
+      }
+    ],
+    "loc": {
+      "start": {
+        "line": 364,
+        "column": 0
+      },
+      "end": {
+        "line": 371,
+        "column": 3
+      }
+    },
+    "context": {
+      "loc": {
+        "start": {
+          "line": 372,
+          "column": 0
+        },
+        "end": {
+          "line": 383,
+          "column": 1
+        }
+      },
+      "file": "/Users/brandonparee/work/blockstack.js/src/operations/txbuild.js"
+    },
+    "augments": [],
+    "examples": [],
+    "params": [
+      {
+        "title": "param",
+        "name": "messageHash",
+        "lineNumber": 2,
+        "description": {
+          "type": "root",
+          "children": [
+            {
+              "type": "paragraph",
+              "children": [
+                {
+                  "type": "text",
+                  "value": "the hash of the message",
+                  "position": {
+                    "start": {
+                      "line": 1,
+                      "column": 1,
+                      "offset": 0
+                    },
+                    "end": {
+                      "line": 1,
+                      "column": 24,
+                      "offset": 23
+                    },
+                    "indent": []
+                  }
+                }
+              ],
+              "position": {
+                "start": {
+                  "line": 1,
+                  "column": 1,
+                  "offset": 0
+                },
+                "end": {
+                  "line": 1,
+                  "column": 24,
+                  "offset": 23
+                },
+                "indent": []
+              }
+            }
+          ],
+          "position": {
+            "start": {
+              "line": 1,
+              "column": 1,
+              "offset": 0
+            },
+            "end": {
+              "line": 1,
+              "column": 24,
+              "offset": 23
+            }
+          }
+        },
+        "type": {
+          "type": "NameExpression",
+          "name": "String"
+        }
+      },
+      {
+        "title": "param",
+        "name": "senderUtxos",
+        "lineNumber": 3,
+        "description": {
+          "type": "root",
+          "children": [
+            {
+              "type": "paragraph",
+              "children": [
+                {
+                  "type": "text",
+                  "value": "the number of utxos we expect will\n be required from the importer address",
+                  "position": {
+                    "start": {
+                      "line": 1,
+                      "column": 1,
+                      "offset": 0
+                    },
+                    "end": {
+                      "line": 2,
+                      "column": 39,
+                      "offset": 73
+                    },
+                    "indent": [
+                      1
+                    ]
+                  }
+                }
+              ],
+              "position": {
+                "start": {
+                  "line": 1,
+                  "column": 1,
+                  "offset": 0
+                },
+                "end": {
+                  "line": 2,
+                  "column": 39,
+                  "offset": 73
+                },
+                "indent": [
+                  1
+                ]
+              }
+            }
+          ],
+          "position": {
+            "start": {
+              "line": 1,
+              "column": 1,
+              "offset": 0
+            },
+            "end": {
+              "line": 2,
+              "column": 39,
+              "offset": 73
+            }
+          }
+        },
+        "type": {
+          "type": "NameExpression",
+          "name": "Number"
+        },
+        "default": "1"
+      }
+    ],
+    "properties": [],
+    "returns": [
+      {
+        "description": {
+          "type": "root",
+          "children": [
+            {
+              "type": "paragraph",
+              "children": [
+                {
+                  "type": "text",
+                  "value": "a promise which resolves to the satoshi cost\n to fund this announce transaction",
+                  "position": {
+                    "start": {
+                      "line": 1,
+                      "column": 1,
+                      "offset": 0
+                    },
+                    "end": {
+                      "line": 2,
+                      "column": 35,
+                      "offset": 79
+                    },
+                    "indent": [
+                      1
+                    ]
+                  }
+                }
+              ],
+              "position": {
+                "start": {
+                  "line": 1,
+                  "column": 1,
+                  "offset": 0
+                },
+                "end": {
+                  "line": 2,
+                  "column": 35,
+                  "offset": 79
+                },
+                "indent": [
+                  1
+                ]
+              }
+            }
+          ],
+          "position": {
+            "start": {
+              "line": 1,
+              "column": 1,
+              "offset": 0
+            },
+            "end": {
+              "line": 2,
+              "column": 35,
+              "offset": 79
+            }
+          }
+        },
+        "title": "returns",
+        "type": {
+          "type": "NameExpression",
+          "name": "Promise"
+        }
+      }
+    ],
+    "sees": [],
+    "throws": [],
+    "todos": [],
+    "name": "estimateAnnounce",
+    "kind": "function",
+    "members": {
+      "global": [],
+      "inner": [],
+      "instance": [],
+      "events": [],
+      "static": []
+    },
+    "path": [
+      {
+        "name": "estimateAnnounce",
+        "kind": "function"
+      }
+    ],
+    "namespace": "estimateAnnounce"
+  },
+  {
+    "description": {
+      "type": "root",
+      "children": [
+        {
+          "type": "paragraph",
+          "children": [
+            {
+              "type": "text",
+              "value": "Encrypts the data provided with the transit public key.",
+              "position": {
+                "start": {
+                  "line": 1,
+                  "column": 1,
+                  "offset": 0
+                },
+                "end": {
+                  "line": 1,
+                  "column": 56,
+                  "offset": 55
+                },
+                "indent": []
+              }
+            }
+          ],
+          "position": {
+            "start": {
+              "line": 1,
+              "column": 1,
+              "offset": 0
+            },
+            "end": {
+              "line": 1,
+              "column": 56,
+              "offset": 55
+            },
+            "indent": []
+          }
+        }
+      ],
+      "position": {
+        "start": {
+          "line": 1,
+          "column": 1,
+          "offset": 0
+        },
+        "end": {
+          "line": 1,
+          "column": 56,
+          "offset": 55
+        }
+      }
+    },
+    "tags": [
+      {
+        "title": "param",
+        "description": "data to encrypt",
+        "lineNumber": 2,
+        "type": {
+          "type": "UnionType",
+          "elements": [
+            {
+              "type": "NameExpression",
+              "name": "String"
+            },
+            {
+              "type": "NameExpression",
+              "name": "Buffer"
+            }
+          ]
+        },
+        "name": "content"
+      },
+      {
+        "title": "param",
+        "description": "options object",
+        "lineNumber": 3,
+        "type": {
+          "type": "OptionalType",
+          "expression": {
+            "type": "NameExpression",
+            "name": "Object"
+          }
+        },
+        "name": "options",
+        "default": "null"
+      },
+      {
+        "title": "param",
+        "description": "the hex string of the ECDSA private\nkey to use for decryption. If not provided, will use user's appPrivateKey.",
+        "lineNumber": 4,
+        "type": {
+          "type": "NameExpression",
+          "name": "String"
+        },
+        "name": "options.privateKey"
+      },
+      {
+        "title": "return",
+        "description": "Stringified ciphertext object",
+        "lineNumber": 6,
+        "type": {
+          "type": "NameExpression",
+          "name": "String"
+        }
+      }
+    ],
+    "loc": {
+      "start": {
+        "line": 49,
+        "column": 0
+      },
+      "end": {
+        "line": 56,
+        "column": 3
+      }
+    },
+    "context": {
+      "loc": {
+        "start": {
+          "line": 57,
+          "column": 0
+        },
+        "end": {
+          "line": 67,
+          "column": 1
+        }
+      },
+      "file": "/Users/brandonparee/work/blockstack.js/src/storage/index.js"
+    },
+    "augments": [],
+    "examples": [],
+    "params": [
+      {
+        "title": "param",
+        "name": "content",
+        "lineNumber": 2,
+        "description": {
+          "type": "root",
+          "children": [
+            {
+              "type": "paragraph",
+              "children": [
+                {
+                  "type": "text",
+                  "value": "data to encrypt",
+                  "position": {
+                    "start": {
+                      "line": 1,
+                      "column": 1,
+                      "offset": 0
+                    },
+                    "end": {
+                      "line": 1,
+                      "column": 16,
+                      "offset": 15
+                    },
+                    "indent": []
+                  }
+                }
+              ],
+              "position": {
+                "start": {
+                  "line": 1,
+                  "column": 1,
+                  "offset": 0
+                },
+                "end": {
+                  "line": 1,
+                  "column": 16,
+                  "offset": 15
+                },
+                "indent": []
+              }
+            }
+          ],
+          "position": {
+            "start": {
+              "line": 1,
+              "column": 1,
+              "offset": 0
+            },
+            "end": {
+              "line": 1,
+              "column": 16,
+              "offset": 15
+            }
+          }
+        },
+        "type": {
+          "type": "UnionType",
+          "elements": [
+            {
+              "type": "NameExpression",
+              "name": "String"
+            },
+            {
+              "type": "NameExpression",
+              "name": "Buffer"
+            }
+          ]
+        }
+      },
+      {
+        "title": "param",
+        "name": "options",
+        "lineNumber": 3,
+        "description": {
+          "type": "root",
+          "children": [
+            {
+              "type": "paragraph",
+              "children": [
+                {
+                  "type": "text",
+                  "value": "options object",
+                  "position": {
+                    "start": {
+                      "line": 1,
+                      "column": 1,
+                      "offset": 0
+                    },
+                    "end": {
+                      "line": 1,
+                      "column": 15,
+                      "offset": 14
+                    },
+                    "indent": []
+                  }
+                }
+              ],
+              "position": {
+                "start": {
+                  "line": 1,
+                  "column": 1,
+                  "offset": 0
+                },
+                "end": {
+                  "line": 1,
+                  "column": 15,
+                  "offset": 14
+                },
+                "indent": []
+              }
+            }
+          ],
+          "position": {
+            "start": {
+              "line": 1,
+              "column": 1,
+              "offset": 0
+            },
+            "end": {
+              "line": 1,
+              "column": 15,
+              "offset": 14
+            }
+          }
+        },
+        "type": {
+          "type": "NameExpression",
+          "name": "Object"
+        },
+        "default": "null",
+        "properties": [
+          {
+            "title": "param",
+            "name": "options.privateKey",
+            "lineNumber": 4,
+            "description": {
+              "type": "root",
+              "children": [
+                {
+                  "type": "paragraph",
+                  "children": [
+                    {
+                      "type": "text",
+                      "value": "the hex string of the ECDSA private\nkey to use for decryption. If not provided, will use user's appPrivateKey.",
+                      "position": {
+                        "start": {
+                          "line": 1,
+                          "column": 1,
+                          "offset": 0
+                        },
+                        "end": {
+                          "line": 2,
+                          "column": 75,
+                          "offset": 110
+                        },
+                        "indent": [
+                          1
+                        ]
+                      }
+                    }
+                  ],
+                  "position": {
+                    "start": {
+                      "line": 1,
+                      "column": 1,
+                      "offset": 0
+                    },
+                    "end": {
+                      "line": 2,
+                      "column": 75,
+                      "offset": 110
+                    },
+                    "indent": [
+                      1
+                    ]
+                  }
+                }
+              ],
+              "position": {
+                "start": {
+                  "line": 1,
+                  "column": 1,
+                  "offset": 0
+                },
+                "end": {
+                  "line": 2,
+                  "column": 75,
+                  "offset": 110
+                }
+              }
+            },
+            "type": {
+              "type": "NameExpression",
+              "name": "String"
+            }
+          }
+        ]
+      }
+    ],
+    "properties": [],
+    "returns": [
+      {
+        "description": {
+          "type": "root",
+          "children": [
+            {
+              "type": "paragraph",
+              "children": [
+                {
+                  "type": "text",
+                  "value": "Stringified ciphertext object",
+                  "position": {
+                    "start": {
+                      "line": 1,
+                      "column": 1,
+                      "offset": 0
+                    },
+                    "end": {
+                      "line": 1,
+                      "column": 30,
+                      "offset": 29
+                    },
+                    "indent": []
+                  }
+                }
+              ],
+              "position": {
+                "start": {
+                  "line": 1,
+                  "column": 1,
+                  "offset": 0
+                },
+                "end": {
+                  "line": 1,
+                  "column": 30,
+                  "offset": 29
+                },
+                "indent": []
+              }
+            }
+          ],
+          "position": {
+            "start": {
+              "line": 1,
+              "column": 1,
+              "offset": 0
+            },
+            "end": {
+              "line": 1,
+              "column": 30,
+              "offset": 29
+            }
+          }
+        },
+        "title": "returns",
+        "type": {
+          "type": "NameExpression",
+          "name": "String"
+        }
+      }
+    ],
+    "sees": [],
+    "throws": [],
+    "todos": [],
+    "name": "encryptContent",
+    "kind": "function",
+    "members": {
+      "global": [],
+      "inner": [],
+      "instance": [],
+      "events": [],
+      "static": []
+    },
+    "path": [
+      {
+        "name": "encryptContent",
+        "kind": "function"
+      }
+    ],
+    "namespace": "encryptContent"
+  },
+  {
+    "description": {
+      "type": "root",
+      "children": [
+        {
+          "type": "paragraph",
+          "children": [
+            {
+              "type": "text",
+              "value": "Decrypts data encrypted with ",
+              "position": {
+                "start": {
+                  "line": 1,
+                  "column": 1,
+                  "offset": 0
+                },
+                "end": {
+                  "line": 1,
+                  "column": 30,
+                  "offset": 29
+                },
+                "indent": []
+              }
+            },
+            {
+              "type": "inlineCode",
+              "value": "encryptContent",
+              "position": {
+                "start": {
+                  "line": 1,
+                  "column": 30,
+                  "offset": 29
+                },
+                "end": {
+                  "line": 1,
+                  "column": 46,
+                  "offset": 45
+                },
+                "indent": []
+              }
+            },
+            {
+              "type": "text",
+              "value": " with the\ntransit private key.",
+              "position": {
+                "start": {
+                  "line": 1,
+                  "column": 46,
+                  "offset": 45
+                },
+                "end": {
+                  "line": 2,
+                  "column": 21,
+                  "offset": 75
+                },
+                "indent": [
+                  1
+                ]
+              }
+            }
+          ],
+          "position": {
+            "start": {
+              "line": 1,
+              "column": 1,
+              "offset": 0
+            },
+            "end": {
+              "line": 2,
+              "column": 21,
+              "offset": 75
+            },
+            "indent": [
+              1
+            ]
+          }
+        }
+      ],
+      "position": {
+        "start": {
+          "line": 1,
+          "column": 1,
+          "offset": 0
+        },
+        "end": {
+          "line": 2,
+          "column": 21,
+          "offset": 75
+        }
+      }
+    },
+    "tags": [
+      {
+        "title": "param",
+        "description": "encrypted content.",
+        "lineNumber": 3,
+        "type": {
+          "type": "UnionType",
+          "elements": [
+            {
+              "type": "NameExpression",
+              "name": "String"
+            },
+            {
+              "type": "NameExpression",
+              "name": "Buffer"
+            }
+          ]
+        },
+        "name": "content"
+      },
+      {
+        "title": "param",
+        "description": "options object",
+        "lineNumber": 4,
+        "type": {
+          "type": "OptionalType",
+          "expression": {
+            "type": "NameExpression",
+            "name": "Object"
+          }
+        },
+        "name": "options",
+        "default": "null"
+      },
+      {
+        "title": "param",
+        "description": "the hex string of the ECDSA private\nkey to use for decryption. If not provided, will use user's appPrivateKey.",
+        "lineNumber": 5,
+        "type": {
+          "type": "NameExpression",
+          "name": "String"
+        },
+        "name": "options.privateKey"
+      },
+      {
+        "title": "return",
+        "description": "decrypted content.",
+        "lineNumber": 7,
+        "type": {
+          "type": "UnionType",
+          "elements": [
+            {
+              "type": "NameExpression",
+              "name": "String"
+            },
+            {
+              "type": "NameExpression",
+              "name": "Buffer"
+            }
+          ]
+        }
+      }
+    ],
+    "loc": {
+      "start": {
+        "line": 69,
+        "column": 0
+      },
+      "end": {
+        "line": 77,
+        "column": 3
+      }
+    },
+    "context": {
+      "loc": {
+        "start": {
+          "line": 78,
+          "column": 0
+        },
+        "end": {
+          "line": 87,
+          "column": 1
+        }
+      },
+      "file": "/Users/brandonparee/work/blockstack.js/src/storage/index.js"
+    },
+    "augments": [],
+    "examples": [],
+    "params": [
+      {
+        "title": "param",
+        "name": "content",
+        "lineNumber": 3,
+        "description": {
+          "type": "root",
+          "children": [
+            {
+              "type": "paragraph",
+              "children": [
+                {
+                  "type": "text",
+                  "value": "encrypted content.",
+                  "position": {
+                    "start": {
+                      "line": 1,
+                      "column": 1,
+                      "offset": 0
+                    },
+                    "end": {
+                      "line": 1,
+                      "column": 19,
+                      "offset": 18
+                    },
+                    "indent": []
+                  }
+                }
+              ],
+              "position": {
+                "start": {
+                  "line": 1,
+                  "column": 1,
+                  "offset": 0
+                },
+                "end": {
+                  "line": 1,
+                  "column": 19,
+                  "offset": 18
+                },
+                "indent": []
+              }
+            }
+          ],
+          "position": {
+            "start": {
+              "line": 1,
+              "column": 1,
+              "offset": 0
+            },
+            "end": {
+              "line": 1,
+              "column": 19,
+              "offset": 18
+            }
+          }
+        },
+        "type": {
+          "type": "UnionType",
+          "elements": [
+            {
+              "type": "NameExpression",
+              "name": "String"
+            },
+            {
+              "type": "NameExpression",
+              "name": "Buffer"
+            }
+          ]
+        }
+      },
+      {
+        "title": "param",
+        "name": "options",
+        "lineNumber": 4,
+        "description": {
+          "type": "root",
+          "children": [
+            {
+              "type": "paragraph",
+              "children": [
+                {
+                  "type": "text",
+                  "value": "options object",
+                  "position": {
+                    "start": {
+                      "line": 1,
+                      "column": 1,
+                      "offset": 0
+                    },
+                    "end": {
+                      "line": 1,
+                      "column": 15,
+                      "offset": 14
+                    },
+                    "indent": []
+                  }
+                }
+              ],
+              "position": {
+                "start": {
+                  "line": 1,
+                  "column": 1,
+                  "offset": 0
+                },
+                "end": {
+                  "line": 1,
+                  "column": 15,
+                  "offset": 14
+                },
+                "indent": []
+              }
+            }
+          ],
+          "position": {
+            "start": {
+              "line": 1,
+              "column": 1,
+              "offset": 0
+            },
+            "end": {
+              "line": 1,
+              "column": 15,
+              "offset": 14
+            }
+          }
+        },
+        "type": {
+          "type": "NameExpression",
+          "name": "Object"
+        },
+        "default": "null",
+        "properties": [
+          {
+            "title": "param",
+            "name": "options.privateKey",
+            "lineNumber": 5,
+            "description": {
+              "type": "root",
+              "children": [
+                {
+                  "type": "paragraph",
+                  "children": [
+                    {
+                      "type": "text",
+                      "value": "the hex string of the ECDSA private\nkey to use for decryption. If not provided, will use user's appPrivateKey.",
+                      "position": {
+                        "start": {
+                          "line": 1,
+                          "column": 1,
+                          "offset": 0
+                        },
+                        "end": {
+                          "line": 2,
+                          "column": 75,
+                          "offset": 110
+                        },
+                        "indent": [
+                          1
+                        ]
+                      }
+                    }
+                  ],
+                  "position": {
+                    "start": {
+                      "line": 1,
+                      "column": 1,
+                      "offset": 0
+                    },
+                    "end": {
+                      "line": 2,
+                      "column": 75,
+                      "offset": 110
+                    },
+                    "indent": [
+                      1
+                    ]
+                  }
+                }
+              ],
+              "position": {
+                "start": {
+                  "line": 1,
+                  "column": 1,
+                  "offset": 0
+                },
+                "end": {
+                  "line": 2,
+                  "column": 75,
+                  "offset": 110
+                }
+              }
+            },
+            "type": {
+              "type": "NameExpression",
+              "name": "String"
+            }
+          }
+        ]
+      }
+    ],
+    "properties": [],
+    "returns": [
+      {
+        "description": {
+          "type": "root",
+          "children": [
+            {
+              "type": "paragraph",
+              "children": [
+                {
+                  "type": "text",
+                  "value": "decrypted content.",
+                  "position": {
+                    "start": {
+                      "line": 1,
+                      "column": 1,
+                      "offset": 0
+                    },
+                    "end": {
+                      "line": 1,
+                      "column": 19,
+                      "offset": 18
+                    },
+                    "indent": []
+                  }
+                }
+              ],
+              "position": {
+                "start": {
+                  "line": 1,
+                  "column": 1,
+                  "offset": 0
+                },
+                "end": {
+                  "line": 1,
+                  "column": 19,
+                  "offset": 18
+                },
+                "indent": []
+              }
+            }
+          ],
+          "position": {
+            "start": {
+              "line": 1,
+              "column": 1,
+              "offset": 0
+            },
+            "end": {
+              "line": 1,
+              "column": 19,
+              "offset": 18
+            }
+          }
+        },
+        "title": "returns",
+        "type": {
+          "type": "UnionType",
+          "elements": [
+            {
+              "type": "NameExpression",
+              "name": "String"
+            },
+            {
+              "type": "NameExpression",
+              "name": "Buffer"
+            }
+          ]
+        }
+      }
+    ],
+    "sees": [],
+    "throws": [],
+    "todos": [],
+    "name": "decryptContent",
+    "kind": "function",
+    "members": {
+      "global": [],
+      "inner": [],
+      "instance": [],
+      "events": [],
+      "static": []
+    },
+    "path": [
+      {
+        "name": "decryptContent",
+        "kind": "function"
+      }
+    ],
+    "namespace": "decryptContent"
   }
 ]