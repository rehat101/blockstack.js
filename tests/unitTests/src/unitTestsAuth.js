// import test from 'tape'
import test from 'tape-promise/tape'
import { decodeToken, TokenSigner } from 'jsontokens'
import FetchMock from 'fetch-mock'

import {
  makeECPrivateKey,
  getPublicKeyFromPrivate,
  makeAuthResponse,
  verifyAuthRequest,
  verifyAuthResponse,
  publicKeyToAddress,
  makeDIDFromAddress,
  isExpirationDateValid,
  isIssuanceDateValid,
  doSignaturesMatchPublicKeys,
  doPublicKeysMatchIssuer,
  doPublicKeysMatchUsername,
  isManifestUriValid,
  isRedirectUriValid,
  verifyAuthRequestAndLoadManifest,
<<<<<<< HEAD
  UserSession,
  AppConfig
=======
  handlePendingSignIn,
  signUserOut,
  config,
  loadUserData
>>>>>>> c9d25ab7
} from '../../../lib'

import { sampleProfiles, sampleNameRecords } from './sampleData'

// global.window = {}

export function runAuthTests() {
  const privateKey = 'a5c61c6ca7b3e7e55edee68566aeab22e4da26baa285c7bd10e8d2218aa3b229'
  const publicKey = '027d28f9951ce46538951e3697c62588a87f1f1f295de4a14fdd4c780fc52cfe69'
  const nameLookupURL = 'https://core.blockstack.org/v1/names/'

  test('makeAuthRequest && verifyAuthRequest', (t) => {
    t.plan(15)

    const appConfig = new AppConfig(['store_write'], 'http://localhost:3000')
    const blockstack = new UserSession({ appConfig })

    const authRequest = blockstack.makeAuthRequest(privateKey)
    t.ok(authRequest, 'auth request should have been created')
    console.log(authRequest)

    const decodedToken = decodeToken(authRequest)
    t.ok(decodedToken, 'auth request token should have been decoded')
    console.log(JSON.stringify(decodedToken, null, 2))

    const address = publicKeyToAddress(publicKey)
    const referenceDID = makeDIDFromAddress(address)
    const origin = 'http://localhost:3000'
    t.equal(decodedToken.payload.iss,
            referenceDID, 'auth request issuer should include the public key')
    t.equal(decodedToken.payload.domain_name,
            origin, 'auth request domain_name should be origin')
    t.equal(decodedToken.payload.redirect_uri,
            'http://localhost:3000', 'auth request redirects to correct uri')
    t.equal(decodedToken.payload.manifest_uri,
            'http://localhost:3000/manifest.json', 'auth request manifest is correct uri')

    t.equal(JSON.stringify(decodedToken.payload.scopes),
            '["store_write"]', 'auth request scopes should be store_write')

    verifyAuthRequest(authRequest)
      .then((verified) => {
        t.true(verified, 'auth request should be verified')
      })

    t.true(isExpirationDateValid(authRequest), 'Expiration date should be valid')
    t.true(isIssuanceDateValid(authRequest), 'Issuance date should be valid')
    t.true(doSignaturesMatchPublicKeys(authRequest), 'Signatures should match the public keys')
    t.true(doPublicKeysMatchIssuer(authRequest), 'Public keys should match the issuer')
    t.true(isManifestUriValid(authRequest), 'Manifest URI should be on the app origin')
    t.true(isRedirectUriValid(authRequest), 'Redirect URL should be to app origin')


    const manifiestUrl = 'http://localhost:3000/manifest.json'
    const manifest = {
      name: 'App',
      start_url: 'http://localhost:3000/',
      description: 'A simple todo app build on blockstack',
      icons: [{
        src: 'http://localhost:3000/logo.png',
        sizes: '400x400',
        type: 'image/png'
      }]
    }
    const manifestString = JSON.stringify(manifest)
    FetchMock.get(manifiestUrl, manifestString)

    verifyAuthRequestAndLoadManifest(authRequest)
      .then((appManifest) => {
        console.log(appManifest)
        t.equal(appManifest.name, 'App', 'should fetch manifest for valid auth request')
      })
  })

  test('invalid auth request - signature not verified', (t) => {
    t.plan(3)

    const appConfig = new AppConfig(['store_write'], 'http://localhost:3000')
    const blockstack = new UserSession({ appConfig })

    const authRequest = blockstack.makeAuthRequest(privateKey)
    const invalidAuthRequest = authRequest.substring(0, authRequest.length - 1)

    t.equal(doSignaturesMatchPublicKeys(invalidAuthRequest), false,
            'Signatures should not match the public keys')

    verifyAuthRequest(invalidAuthRequest)
      .then((verified) => {
        t.equal(verified, false, 'auth request should be unverified')
      })

    verifyAuthRequestAndLoadManifest(invalidAuthRequest)
      .then(() => {
        // no op
      },
            () => {
              t.pass('invalid auth request rejected')
            })
  })

  test('invalid auth request - invalid redirect uri', (t) => {
    t.plan(3)
    const appConfig = new AppConfig(['store_write'], 'http://localhost:3000')
    appConfig.redirectURI = () => 'https://example.com' // monkey patch for test
    const blockstack = new UserSession({ appConfig })

    const invalidAuthRequest = blockstack.makeAuthRequest(privateKey)
    console.log(invalidAuthRequest)
    t.equal(isRedirectUriValid(invalidAuthRequest), false,
            'Redirect URI should be invalid since it does not match origin')

    verifyAuthRequest(invalidAuthRequest)
      .then((verified) => {
        t.equal(verified, false, 'auth request should be unverified')
      })

    verifyAuthRequestAndLoadManifest(invalidAuthRequest)
      .then(() => {
        // no op
      },
            () => {
              t.pass('invalid auth request rejected')
            })
  })

  test('invalid auth request - invalid manifest uri', (t) => {
    t.plan(2)

    const appConfig = new AppConfig(['store_write'], 'http://localhost:3000')
    appConfig.manifestURI = () => 'https://example.com/manifest.json' // monkey patch for test
    const blockstack = new UserSession({ appConfig })
    const invalidAuthRequest = blockstack.makeAuthRequest(privateKey)

    t.equal(isManifestUriValid(invalidAuthRequest), false,
            'Manifest URI should be invalid since it does not match origin')

    verifyAuthRequest(invalidAuthRequest)
      .then((verified) => {
        t.equal(verified, false, 'auth request should be unverified')
      })
  })

  test('makeAuthResponse && verifyAuthResponse', (t) => {
    t.plan(11)

    const authResponse = makeAuthResponse(privateKey, sampleProfiles.ryan)
    t.ok(authResponse, 'auth response should have been created')

    const decodedToken = decodeToken(authResponse)
    t.ok(decodedToken, 'auth response should have been decoded')
    // console.log(JSON.stringify(decodedToken, null, 2))

    const address = publicKeyToAddress(publicKey)
    const referenceDID = makeDIDFromAddress(address)
    t.equal(decodedToken.payload.iss,
            referenceDID, 'auth response issuer should include the public key')

    t.equal(JSON.stringify(decodedToken.payload.profile),
            JSON.stringify(sampleProfiles.ryan), 'auth response profile should equal the reference value')

    t.equal(decodedToken.payload.username, null, 'auth response username should be null')

    // const verified = verifyAuthResponse(authResponse)
    // t.equal(verified, true, 'auth response should be verified')

    verifyAuthResponse(authResponse, nameLookupURL)
      .then((verifiedResult) => {
        t.true(verifiedResult, 'auth response should be verified')
      })

    t.true(isExpirationDateValid(authResponse), 'Expiration date should be valid')
    t.true(isIssuanceDateValid(authResponse), 'Issuance date should be valid')
    t.true(doSignaturesMatchPublicKeys(authResponse), 'Signatures should match the public keys')
    t.true(doPublicKeysMatchIssuer(authResponse), 'Public keys should match the issuer')

    doPublicKeysMatchUsername(authResponse, nameLookupURL)
      .then((verifiedResult) => {
        t.true(verifiedResult, 'Public keys should match the username')
      })
  })

  test('auth response with username', (t) => {
    t.plan(2)

    const url = `${nameLookupURL}ryan.id`
    // console.log(`URL: ${url}`)

    FetchMock.get(url, sampleNameRecords.ryan)

    const authResponse = makeAuthResponse(privateKey, sampleProfiles.ryan, 'ryan.id')
    // console.log(decodeToken(authResponse))

    doPublicKeysMatchUsername(authResponse, nameLookupURL)
      .then((verified) => {
        t.true(verified, 'Public keys should match the username')
      })

    verifyAuthResponse(authResponse, nameLookupURL)
      .then((verifiedResult) => {
        t.true(verifiedResult, 'auth response should be verified')
      })
  })

  test('auth response with invalid private key', (t) => {
    t.plan(2)

    const appConfig = new AppConfig(['store_write'], 'http://localhost:3000')
    const blockstack = new UserSession({ appConfig })

    const url = `${nameLookupURL}ryan.id`
    // console.log(`URL: ${url}`)

    FetchMock.get(url, sampleNameRecords.ryan)

    const appPrivateKey = makeECPrivateKey()
    const transitPrivateKey = makeECPrivateKey()
    const transitPublicKey = getPublicKeyFromPrivate(transitPrivateKey)
    const badTransitPrivateKey = makeECPrivateKey()
    blockstack.store.getSessionData().transitKey = badTransitPrivateKey
    const metadata = { }

    const authResponse = makeAuthResponse(privateKey, sampleProfiles.ryan, 'ryan.id',
                                          metadata, undefined, appPrivateKey, undefined,
                                          transitPublicKey)


    blockstack.handlePendingSignIn(authResponse)
      .then(() => {
        t.fail('Should have failed to decrypt auth response')
      })
      .catch((err) => {
        console.log(err)
        t.pass('Should fail to decrypt auth response')
      })
      .then(() => {
        blockstack.store.getSessionData().transitKey = transitPrivateKey

        return blockstack.handlePendingSignIn(authResponse)
      })
      .then(() => {
        t.pass('Should correctly sign in with correct transit key')
      })
      .catch((err) => {
        console.log(err.stack)
        t.fail('Should not error')
      })
  })

  test('handlePendingSignIn with authResponseToken', (t) => {
    t.plan(1)

    const url = `${nameLookupURL}ryan.id`

    FetchMock.get(url, sampleNameRecords.ryan)

    const appPrivateKey = makeECPrivateKey()
    const transitPrivateKey = makeECPrivateKey()
    const transitPublicKey = getPublicKeyFromPrivate(transitPrivateKey)
    const metadata = {}

    const appConfig = new AppConfig(['store_write'], 'http://localhost:3000')
    const blockstack = new UserSession({ appConfig })
    blockstack.store.getSessionData().transitKey = transitPrivateKey

    const authResponse = makeAuthResponse(privateKey, sampleProfiles.ryan, 'ryan.id',
                                          metadata, undefined, appPrivateKey, undefined,
                                          transitPublicKey)

    blockstack.handlePendingSignIn(authResponse)
      .then(() => {
        t.pass('Should correctly sign in with auth response')
      })
      .catch((err) => {
        console.log(err.stack)
        t.fail('Should not error')
      })
  })

  test('handlePendingSignIn 2', (t) => {
    t.plan(1)

    const url = `${nameLookupURL}ryan.id`

    FetchMock.get(url, sampleNameRecords.ryan)

    const appPrivateKey = makeECPrivateKey()
    const transitPrivateKey = makeECPrivateKey()
    const transitPublicKey = getPublicKeyFromPrivate(transitPrivateKey)
    const metadata = {}

    const authResponse = makeAuthResponse(privateKey, sampleProfiles.ryan, 'ryan.id',
                                          metadata, undefined, appPrivateKey, undefined,
                                          transitPublicKey)

    const appConfig = new AppConfig(['store_write'], 'http://localhost:3000')
    const blockstack = new UserSession({ appConfig })
    blockstack.store.getSessionData().transitKey = transitPrivateKey

    blockstack.handlePendingSignIn(authResponse)
      .then(() => {
        t.pass('Should correctly sign in with auth response')
      })
      .catch((err) => {
        console.log(err.stack)
        t.fail('Should not error')
      })
  })

<<<<<<< HEAD
  test('app config defaults app domain to origin', (t) => {
    t.plan(5)
    global.window = {
      location: {
        origin: 'https://example.com'
      }
    }

    const appConfig = new AppConfig()

    t.equal(appConfig.appDomain, 'https://example.com')
    t.equal(appConfig.scopes.length, 1)
    t.equal(appConfig.scopes[0], 'store_write')
    t.equal(appConfig.manifestURI(), 'https://example.com/manifest.json')
    t.equal(appConfig.redirectURI(), 'https://example.com')
    global.window = undefined
  })

  test('app config works with custom app domain to origin', (t) => {
    t.plan(5)
    global.window = {
      location: {
        origin: 'https://example.com'
      }
    }

    const appConfig = new AppConfig(['store_write'], 'https://custom.example.com')

    t.equal(appConfig.appDomain, 'https://custom.example.com')
    t.equal(appConfig.scopes.length, 1)
    t.equal(appConfig.scopes[0], 'store_write')
    t.equal(appConfig.manifestURI(), 'https://custom.example.com/manifest.json')
    t.equal(appConfig.redirectURI(), 'https://custom.example.com')
    global.window = undefined
=======
  test('handlePendingSignIn with authResponseToken, transit key and custom Blockstack API URL', (t) => {
    t.plan(2)

    const customBlockstackAPIUrl = 'https://test.name.lookups'
    const oldBlockstackAPIUrl = config.network.blockstackAPIUrl
    const url = `${customBlockstackAPIUrl}/v1/names/ryan.id`

    FetchMock.get(url, sampleNameRecords.ryan)

    const appPrivateKey = makeECPrivateKey()
    const transitPrivateKey = makeECPrivateKey()
    const transitPublicKey = getPublicKeyFromPrivate(transitPrivateKey)
    const metadata = {}

    const authResponse = makeAuthResponse(privateKey, sampleProfiles.ryan, 'ryan.id',
                                          metadata, undefined, appPrivateKey, undefined,
                                          transitPublicKey, undefined, customBlockstackAPIUrl)

    handlePendingSignIn(null, authResponse, transitPrivateKey)
      .then(() => {
        t.pass('Should correctly sign in with auth response')
        t.equal(config.network.blockstackAPIUrl, customBlockstackAPIUrl, 
                'Should override global Blockstack API URL')

        config.network.blockstackAPIUrl = oldBlockstackAPIUrl
      })
      .catch((err) => {
        console.log(err.stack)
        t.fail('Should not error')
      })
  })

  test('handlePendingSignIn with authResponseToken, transit key, '
    + 'Blockstack API URL, and Gaia association token', (t) => {
    t.plan(3)

    const customBlockstackAPIUrl = 'https://test.name.lookups'
    const oldBlockstackAPIUrl = config.network.blockstackAPIUrl
    const url = `${customBlockstackAPIUrl}/v1/names/ryan.id`

    FetchMock.get(url, sampleNameRecords.ryan)

    const appPrivateKey = makeECPrivateKey()
    const identityPrivateKey = makeECPrivateKey()
    const transitPrivateKey = makeECPrivateKey()
    const transitPublicKey = getPublicKeyFromPrivate(transitPrivateKey)
    const metadata = {}

    const appPublicKey = getPublicKeyFromPrivate(appPrivateKey)
    const FOUR_MONTH_SECONDS = 60 * 60 * 24 * 31 * 4
    const salt = '00000000000000000000000000000'
    const identityPublicKey = getPublicKeyFromPrivate(identityPrivateKey)
    const associationTokenClaim = {
      childToAssociate: appPublicKey,
      iss: identityPublicKey,
      exp: FOUR_MONTH_SECONDS + (new Date() / 1000),
      salt 
    }
    const gaiaAssociationToken = new TokenSigner('ES256K', identityPrivateKey)
      .sign(associationTokenClaim)

    const authResponse = makeAuthResponse(privateKey, sampleProfiles.ryan, 'ryan.id',
                                          metadata, undefined, appPrivateKey, undefined,
                                          transitPublicKey, undefined, customBlockstackAPIUrl,
                                          gaiaAssociationToken)

    handlePendingSignIn(null, authResponse, transitPrivateKey)
      .then(() => {
        t.pass('Should correctly sign in with auth response')
        t.equal(config.network.blockstackAPIUrl, customBlockstackAPIUrl, 
                'Should override global Blockstack API URL')

        t.equal(loadUserData().gaiaAssociationToken, gaiaAssociationToken,
                'Should have Gaia association token')

        // restore
        config.network.blockstackAPIUrl = oldBlockstackAPIUrl
      })
      .catch((err) => {
        console.log(err.stack)
        t.fail('Should not error')
      })
>>>>>>> c9d25ab7
  })
}<|MERGE_RESOLUTION|>--- conflicted
+++ resolved
@@ -19,15 +19,9 @@
   isManifestUriValid,
   isRedirectUriValid,
   verifyAuthRequestAndLoadManifest,
-<<<<<<< HEAD
   UserSession,
-  AppConfig
-=======
-  handlePendingSignIn,
-  signUserOut,
-  config,
-  loadUserData
->>>>>>> c9d25ab7
+  AppConfig,
+  config
 } from '../../../lib'
 
 import { sampleProfiles, sampleNameRecords } from './sampleData'
@@ -336,7 +330,7 @@
       })
   })
 
-<<<<<<< HEAD
+
   test('app config defaults app domain to origin', (t) => {
     t.plan(5)
     global.window = {
@@ -371,7 +365,8 @@
     t.equal(appConfig.manifestURI(), 'https://custom.example.com/manifest.json')
     t.equal(appConfig.redirectURI(), 'https://custom.example.com')
     global.window = undefined
-=======
+  })
+
   test('handlePendingSignIn with authResponseToken, transit key and custom Blockstack API URL', (t) => {
     t.plan(2)
 
@@ -386,14 +381,18 @@
     const transitPublicKey = getPublicKeyFromPrivate(transitPrivateKey)
     const metadata = {}
 
+    const appConfig = new AppConfig(['store_write'], 'http://localhost:3000')
+    const blockstack = new UserSession({ appConfig })
+    blockstack.store.getSessionData().transitKey = transitPrivateKey
+
     const authResponse = makeAuthResponse(privateKey, sampleProfiles.ryan, 'ryan.id',
                                           metadata, undefined, appPrivateKey, undefined,
                                           transitPublicKey, undefined, customBlockstackAPIUrl)
 
-    handlePendingSignIn(null, authResponse, transitPrivateKey)
+    blockstack.handlePendingSignIn(authResponse)
       .then(() => {
         t.pass('Should correctly sign in with auth response')
-        t.equal(config.network.blockstackAPIUrl, customBlockstackAPIUrl, 
+        t.equal(config.network.blockstackAPIUrl, customBlockstackAPIUrl,
                 'Should override global Blockstack API URL')
 
         config.network.blockstackAPIUrl = oldBlockstackAPIUrl
@@ -428,7 +427,7 @@
       childToAssociate: appPublicKey,
       iss: identityPublicKey,
       exp: FOUR_MONTH_SECONDS + (new Date() / 1000),
-      salt 
+      salt
     }
     const gaiaAssociationToken = new TokenSigner('ES256K', identityPrivateKey)
       .sign(associationTokenClaim)
@@ -438,13 +437,17 @@
                                           transitPublicKey, undefined, customBlockstackAPIUrl,
                                           gaiaAssociationToken)
 
-    handlePendingSignIn(null, authResponse, transitPrivateKey)
+    const appConfig = new AppConfig(['store_write'], 'http://localhost:3000')
+    const blockstack = new UserSession({ appConfig })
+    blockstack.store.getSessionData().transitKey = transitPrivateKey
+
+    blockstack.handlePendingSignIn(authResponse)
       .then(() => {
         t.pass('Should correctly sign in with auth response')
-        t.equal(config.network.blockstackAPIUrl, customBlockstackAPIUrl, 
+        t.equal(config.network.blockstackAPIUrl, customBlockstackAPIUrl,
                 'Should override global Blockstack API URL')
 
-        t.equal(loadUserData().gaiaAssociationToken, gaiaAssociationToken,
+        t.equal(blockstack.loadUserData().gaiaAssociationToken, gaiaAssociationToken,
                 'Should have Gaia association token')
 
         // restore
@@ -454,6 +457,5 @@
         console.log(err.stack)
         t.fail('Should not error')
       })
->>>>>>> c9d25ab7
   })
 }