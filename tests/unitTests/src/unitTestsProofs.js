--- conflicted
+++ resolved
@@ -68,8 +68,8 @@
       'Verifying my Blockstack ID is secured with the address 1AtFqXxcckuoEN4iMNNe7n83c5nugxpzb5',
       'Should extract address-based proof statement from Hacker News profile')
 
-    t.equal(profileServices.linkedIn.getProofStatement(ken.linkedInBroken.body), 
-      '', 
+    t.equal(profileServices.linkedIn.getProofStatement(ken.linkedInBroken.body),
+      '',
       'Should not crash on broken LinkedIn proof link')
   })
 }
@@ -224,25 +224,6 @@
       "Facebook URL should be normalized")
   })
 
-<<<<<<< HEAD
-  test('normalize Instagram URLs', (t) => {
-    t.plan(2)
-    t.equal(profileServices.instagram.normalizeInstagramUrl(
-      {
-        "service": "instagram",
-        "proof_url": "https://www.instagram.com/p/BYj6UDwgaX7/",
-        "identifier": "blckstcktest"
-      }),
-      "https://www.instagram.com/p/BYj6UDwgaX7/",
-      "Instagram URL should be normalized")
-    t.equal(profileServices.instagram.normalizeInstagramUrl(
-      {
-        "service": "instagram",
-        "proof_url": "https://instagram.com/p/BYj6UDwgaX7/",
-        "identifier": "blckstcktest"
-      }),
-      "https://www.instagram.com/p/BYj6UDwgaX7/",
-=======
   test('normalize Instagarm URLs', (t) => {
     t.plan(4)
     t.equal(profileServices.instagram.normalizeInstagramUrl(
@@ -276,7 +257,6 @@
         identifier: "blckstcktest"
       }),
       "https://www.instagram.com/p/BZ7KMM0A-Qc/",
->>>>>>> 7704d271
       "Instagram URL should be normalized")
   })
 
