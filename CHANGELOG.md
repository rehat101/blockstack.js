# Changelog
All notable changes to the project will be documented in this file.

The format is based on [Keep a Changelog](https://keepachangelog.com/en/1.0.0/)
and this project adheres to [Semantic Versioning](https://semver.org/spec/v2.0.0.html).

## [unreleased]

<<<<<<< HEAD
## Added
- The `BlockstackWallet` class in `blockstack.js` supports generating
  private keys and addresses within the hierarchical derivation scheme
  used by the Blockstack Browser and supported by the Blockstack
  ecosystem.
=======
### Changed
- Resolve unsupported protocol error by redirecting
  to hosted authenticator on iOS
>>>>>>> 3d8e2fd1

## [18.0.2] - 2018-07-27

### Changed
- Update `bitcoinjs-lib` to version 4.0.0.

## [18.0.1] - 2018-07-27

### Changed
- Switched from `cross-fetch` to `cross-fetch/polyfill` to fix a bug that caused
  network requests to fail in node environments

## [18.0.0]

### Added

- Support for `verify` and `sign` keywords in `getFile` and `putFile`
  respectively. This enables support for ECDSA signatures on SHA256
  hashes in the storage operations, and works for encrypted and
  unencrypted files, in addition to multi-player reads (for
  unencrypted files).
- New `TransactionSigner` interface to allow for different signing agents
  in the `transactions` functions (e.g., makePreorder).
- `putFile` can now optionally take the public key for which you want
  to encrypt the file. Thanks to @bodymindarts for this!
- `handlePendingSignIn` now accepts `transitKey` as an optional 3rd parameter.
  This enables support for more complex sign in flows.

### Changed
- The gaia hub connection functions now use a JWT for authentication,
  the "v1" gaia authentication token. This is *not* a backwards
  compatible change-- an app using this version of `blockstack.js`
  will refuse to downgrade to the old protocol version unless the old
  gaia authentication provides a very specific challenge text matching
  the normal gaia hub challenge text.
- `encryptContent` now takes a public key instead of a private key to
  encrypt content for other users.
- The validateProofs() method now handles errors in proof-checking
  more seamlessly, properly catching failed promises. Previous error
  cases which resulted in uncaught exception warnings and null
  responses should now behave correctly.
- `handlePendingSignIn` now takes a second parameter which is the
   signed authentication response token. Thanks to @muneebm for this!
- Fixed an issue in `ecPairToHexString` that may result in generation of
  an incorrectly hex string encoding of the private key.
- Proofs now support subdomains.
- Updated a number of dependencies to fix know vulnerablities.
- Switched from isomorphic-fetch to the better maintained cross-fetch
  which will improve functionality of the library in node environments.


## [17.2.0]

### Added

- `encryptContent` and `decryptContent` methods for encrypting strings
  and buffers with specific keys, or by default, the
  appPrivateKey. Thanks to @nikkolasg and @nivas8292 for PRs on this
  work.
- Functions in `transactions` to support namespace creation
  (`NAMESPACE_PREORDER`, `NAMESPACE_REVEAL`, `NAMESPACE_IMPORT`,
  `ANNOUNCE`, and `NAMESPACE_READY`). Thanks @jcnelson.
- Support for `NAME_REVOKE` transactions. Thanks @jcnelson.
- `transactions.AmountType` Flow union type that captures both the
  type of JSON response from the stable `/v1/prices/*` RESTful
  endpoints on Blockstack Core, as well as the upcoming `/v2/prices/*`
  endpoints.
- Support for setting `blockstack.js` logLevels via
  `config.logLevel`. Supports strings: `['debug', 'info', 'warn',
  'error', 'none']` and defaults to `debug`. If you do not want
  `blockstack.js` to print anything to `console.log`, use
  `'none'`. Thanks @hstove.

### Changed

- Modified the transaction builders in `transactions.js` to accept a
  new flow type `transactions.AmountType` for the price of a name or
  namespace.  This makes them forwards-compatible with the next stable
  release of Blockstack Core.
- Added inline documentation on the wire formats of all transactions.

### Fixed

- Update to proof URLs for instagram proofs. Thanks @cponeill.
- Fixes to several safety checks. Thanks @jcnelson.
- Fixed error handling in proof validation -- several errors which
  would cause uncaught promise rejections now are handled correctly.
- Improved error handling in authentication -- if a user tries to sign
  in with an application is a different browser context, rather than
  experiencing a 'Key must be less than curve order' error, the
  authentication fails.<|MERGE_RESOLUTION|>--- conflicted
+++ resolved
@@ -6,17 +6,15 @@
 
 ## [unreleased]
 
-<<<<<<< HEAD
-## Added
+### Added
 - The `BlockstackWallet` class in `blockstack.js` supports generating
   private keys and addresses within the hierarchical derivation scheme
   used by the Blockstack Browser and supported by the Blockstack
   ecosystem.
-=======
+
 ### Changed
 - Resolve unsupported protocol error by redirecting
   to hosted authenticator on iOS
->>>>>>> 3d8e2fd1
 
 ## [18.0.2] - 2018-07-27
 
