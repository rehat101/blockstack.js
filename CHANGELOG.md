# Changelog
All notable changes to the project will be documented in this file.

The format is based on [Keep a Changelog](https://keepachangelog.com/en/1.0.0/)
and this project adheres to [Semantic Versioning](https://semver.org/spec/v2.0.0.html).

## [18.0.2] - 2018-07-27

### Changed
- Update `bitcoinjs-lib` to version 4.0.0.

## [18.0.1] - 2018-07-27

### Changed
- Switched from `cross-fetch` to `cross-fetch/polyfill` to fix a bug that caused
  network requests to fail in node environments

## [18.0.0]

### Added

- The `BlockstackWallet` class in `blockstack.js` supports generating
  private keys and addresses within the hierarchical derivation scheme
  used by the Blockstack Browser and supported by the Blockstack
  ecosystem.
- Support for `verify` and `sign` keywords in `getFile` and `putFile`
  respectively. This enables support for ECDSA signatures on SHA256
  hashes in the storage operations, and works for encrypted and
  unencrypted files, in addition to multi-player reads (for
  unencrypted files).
- New `TransactionSigner` interface to allow for different signing agents
  in the `transactions` functions (e.g., makePreorder).
- `putFile` can now optionally take the public key for which you want
  to encrypt the file. Thanks to @bodymindarts for this!
- `handlePendingSignIn` now accepts `transitKey` as an optional 3rd parameter.
  This enables support for more complex sign in flows.

### Changed
- The gaia hub connection functions now use a JWT for authentication,
  the "v1" gaia authentication token. This is *not* a backwards
  compatible change-- an app using this version of `blockstack.js`
  will refuse to downgrade to the old protocol version unless the old
  gaia authentication provides a very specific challenge text matching
  the normal gaia hub challenge text.
- `encryptContent` now takes a public key instead of a private key to
  encrypt content for other users.
- The validateProofs() method now handles errors in proof-checking
  more seamlessly, properly catching failed promises. Previous error
  cases which resulted in uncaught exception warnings and null
  responses should now behave correctly.
- `handlePendingSignIn` now takes a second parameter which is the
<<<<<<< HEAD
  signed authentication response token. Thanks to @muneebm for this!
=======
   signed authentication response token. Thanks to @muneebm for this!
- Fixed an issue in `ecPairToHexString` that may result in generation of
  an incorrectly hex string encoding of the private key.
- Proofs now support subdomains.
- Updated a number of dependencies to fix know vulnerablities.
- Switched from isomorphic-fetch to the better maintained cross-fetch
  which will improve functionality of the library in node environments.

>>>>>>> 5aad42b0

## [17.2.0]

### Added

- `encryptContent` and `decryptContent` methods for encrypting strings
  and buffers with specific keys, or by default, the
  appPrivateKey. Thanks to @nikkolasg and @nivas8292 for PRs on this
  work.
- Functions in `transactions` to support namespace creation
  (`NAMESPACE_PREORDER`, `NAMESPACE_REVEAL`, `NAMESPACE_IMPORT`,
  `ANNOUNCE`, and `NAMESPACE_READY`). Thanks @jcnelson.
- Support for `NAME_REVOKE` transactions. Thanks @jcnelson.
- `transactions.AmountType` Flow union type that captures both the
  type of JSON response from the stable `/v1/prices/*` RESTful
  endpoints on Blockstack Core, as well as the upcoming `/v2/prices/*`
  endpoints.
- Support for setting `blockstack.js` logLevels via
  `config.logLevel`. Supports strings: `['debug', 'info', 'warn',
  'error', 'none']` and defaults to `debug`. If you do not want
  `blockstack.js` to print anything to `console.log`, use
  `'none'`. Thanks @hstove.

### Changed

- Modified the transaction builders in `transactions.js` to accept a
  new flow type `transactions.AmountType` for the price of a name or
  namespace.  This makes them forwards-compatible with the next stable
  release of Blockstack Core.
- Added inline documentation on the wire formats of all transactions.

### Fixed

- Update to proof URLs for instagram proofs. Thanks @cponeill.
- Fixes to several safety checks. Thanks @jcnelson.
- Fixed error handling in proof validation -- several errors which
  would cause uncaught promise rejections now are handled correctly.
- Improved error handling in authentication -- if a user tries to sign
  in with an application is a different browser context, rather than
  experiencing a 'Key must be less than curve order' error, the
  authentication fails.<|MERGE_RESOLUTION|>--- conflicted
+++ resolved
@@ -3,6 +3,14 @@
 
 The format is based on [Keep a Changelog](https://keepachangelog.com/en/1.0.0/)
 and this project adheres to [Semantic Versioning](https://semver.org/spec/v2.0.0.html).
+
+## [unreleased]
+
+## Added
+- The `BlockstackWallet` class in `blockstack.js` supports generating
+  private keys and addresses within the hierarchical derivation scheme
+  used by the Blockstack Browser and supported by the Blockstack
+  ecosystem.
 
 ## [18.0.2] - 2018-07-27
 
@@ -19,10 +27,6 @@
 
 ### Added
 
-- The `BlockstackWallet` class in `blockstack.js` supports generating
-  private keys and addresses within the hierarchical derivation scheme
-  used by the Blockstack Browser and supported by the Blockstack
-  ecosystem.
 - Support for `verify` and `sign` keywords in `getFile` and `putFile`
   respectively. This enables support for ECDSA signatures on SHA256
   hashes in the storage operations, and works for encrypted and
@@ -49,9 +53,6 @@
   cases which resulted in uncaught exception warnings and null
   responses should now behave correctly.
 - `handlePendingSignIn` now takes a second parameter which is the
-<<<<<<< HEAD
-  signed authentication response token. Thanks to @muneebm for this!
-=======
    signed authentication response token. Thanks to @muneebm for this!
 - Fixed an issue in `ecPairToHexString` that may result in generation of
   an incorrectly hex string encoding of the private key.
@@ -60,7 +61,6 @@
 - Switched from isomorphic-fetch to the better maintained cross-fetch
   which will improve functionality of the library in node environments.
 
->>>>>>> 5aad42b0
 
 ## [17.2.0]
 
