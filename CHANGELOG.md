# Changelog
All notable changes to the project will be documented in this file.

The format is based on [Keep a Changelog](https://keepachangelog.com/en/1.0.0/)
and this project adheres to [Semantic Versioning](https://semver.org/spec/v2.0.0.html).

<<<<<<< HEAD
## [Unreleased]

### Added
- New function `getFileUrl()` will return a URL for reading a particular file
  from an applications' Gaia bucket.

### Changed
- If `window` and `window.location` is not set (e.g., you are running outside
  a browser context), `getFile` is now usable for multi-player reads.

## [18.1.0] - 2018-10-024
=======
## [18.1.0] - 2018-10-24
>>>>>>> 8660a934

### Added
- The `BlockstackWallet` class in `blockstack.js` supports generating
  private keys and addresses within the hierarchical derivation scheme
  used by the Blockstack Browser and supported by the Blockstack
  ecosystem.
- A `listFiles` function allows an application to list files in its
  Gaia storage bucket.
- In the transaction generation library, the makeTX functions now
  take an optional 'buildIncomplete' argument, allowing you to get
  a serialized transaction which hasn't been fully signed yet.
- A `blockstackAPIUrl` field to the authentication response token that overrides the default
  in `blockstack.config.network` allowing the user to specify their own Blockstack
  Core node.
- A `gaiaAssociationToken` field to the authentication response token which enables
  users to run private Gaia hubs without authorization each application address.
- An option `contentType` to the `putFile` `options` object that sets the
  Content-Type header for unencrypted data. Thanks to @muneebm for this!

### Changed
- Fixed a bug in version checking during the authentication process
  that manifested itself when signing in with apps using very old versions
  of blockstack.js.
- Fixed a couple bugs in the transaction generation, networking
  code. First, coerce address now correctly coerces P2SH
  addresses. Second, bitcoinjs-lib recently switched to defaulting to
  version 2 transactions, which breaks our interoperability with a handful
  of other libraries. Finally, with this comes a little bit of refactoring,
  to reduce the repeated code in the transaction libraries.
- Increments the authentication process version to 1.3 in a backwards compatible change.
- When using the bitcoind client in development networks,
  track which addresses we've already called `importaddress` with
  and do not retry.

## [18.0.4] - 2018-08-06

### Changed
- Resolve unsupported protocol error by redirecting
  to hosted authenticator on all mobile devices

## [18.0.3] - 2018-08-01

### Changed
- Resolve unsupported protocol error by redirecting
  to hosted authenticator on iOS

## [18.0.2] - 2018-07-27

### Changed
- Update `bitcoinjs-lib` to version 4.0.0.

## [18.0.1] - 2018-07-27

### Changed
- Switched from `cross-fetch` to `cross-fetch/polyfill` to fix a bug that caused
  network requests to fail in node environments

## [18.0.0]

### Added

- Support for `verify` and `sign` keywords in `getFile` and `putFile`
  respectively. This enables support for ECDSA signatures on SHA256
  hashes in the storage operations, and works for encrypted and
  unencrypted files, in addition to multi-player reads (for
  unencrypted files).
- New `TransactionSigner` interface to allow for different signing agents
  in the `transactions` functions (e.g., makePreorder).
- `putFile` can now optionally take the public key for which you want
  to encrypt the file. Thanks to @bodymindarts for this!
- `handlePendingSignIn` now accepts `transitKey` as an optional 3rd parameter.
  This enables support for more complex sign in flows.

### Changed
- The gaia hub connection functions now use a JWT for authentication,
  the "v1" gaia authentication token. This is *not* a backwards
  compatible change-- an app using this version of `blockstack.js`
  will refuse to downgrade to the old protocol version unless the old
  gaia authentication provides a very specific challenge text matching
  the normal gaia hub challenge text.
- `encryptContent` now takes a public key instead of a private key to
  encrypt content for other users.
- The validateProofs() method now handles errors in proof-checking
  more seamlessly, properly catching failed promises. Previous error
  cases which resulted in uncaught exception warnings and null
  responses should now behave correctly.
- `handlePendingSignIn` now takes a second parameter which is the
   signed authentication response token. Thanks to @muneebm for this!
- Fixed an issue in `ecPairToHexString` that may result in generation of
  an incorrectly hex string encoding of the private key.
- Proofs now support subdomains.
- Updated a number of dependencies to fix know vulnerablities.
- Switched from isomorphic-fetch to the better maintained cross-fetch
  which will improve functionality of the library in node environments.


## [17.2.0]

### Added

- `encryptContent` and `decryptContent` methods for encrypting strings
  and buffers with specific keys, or by default, the
  appPrivateKey. Thanks to @nikkolasg and @nivas8292 for PRs on this
  work.
- Functions in `transactions` to support namespace creation
  (`NAMESPACE_PREORDER`, `NAMESPACE_REVEAL`, `NAMESPACE_IMPORT`,
  `ANNOUNCE`, and `NAMESPACE_READY`). Thanks @jcnelson.
- Support for `NAME_REVOKE` transactions. Thanks @jcnelson.
- `transactions.AmountType` Flow union type that captures both the
  type of JSON response from the stable `/v1/prices/*` RESTful
  endpoints on Blockstack Core, as well as the upcoming `/v2/prices/*`
  endpoints.
- Support for setting `blockstack.js` logLevels via
  `config.logLevel`. Supports strings: `['debug', 'info', 'warn',
  'error', 'none']` and defaults to `debug`. If you do not want
  `blockstack.js` to print anything to `console.log`, use
  `'none'`. Thanks @hstove.

### Changed

- Modified the transaction builders in `transactions.js` to accept a
  new flow type `transactions.AmountType` for the price of a name or
  namespace.  This makes them forwards-compatible with the next stable
  release of Blockstack Core.
- Added inline documentation on the wire formats of all transactions.

### Fixed

- Update to proof URLs for instagram proofs. Thanks @cponeill.
- Fixes to several safety checks. Thanks @jcnelson.
- Fixed error handling in proof validation -- several errors which
  would cause uncaught promise rejections now are handled correctly.
- Improved error handling in authentication -- if a user tries to sign
  in with an application is a different browser context, rather than
  experiencing a 'Key must be less than curve order' error, the
  authentication fails.<|MERGE_RESOLUTION|>--- conflicted
+++ resolved
@@ -4,7 +4,6 @@
 The format is based on [Keep a Changelog](https://keepachangelog.com/en/1.0.0/)
 and this project adheres to [Semantic Versioning](https://semver.org/spec/v2.0.0.html).
 
-<<<<<<< HEAD
 ## [Unreleased]
 
 ### Added
@@ -15,10 +14,7 @@
 - If `window` and `window.location` is not set (e.g., you are running outside
   a browser context), `getFile` is now usable for multi-player reads.
 
-## [18.1.0] - 2018-10-024
-=======
 ## [18.1.0] - 2018-10-24
->>>>>>> 8660a934
 
 ### Added
 - The `BlockstackWallet` class in `blockstack.js` supports generating
