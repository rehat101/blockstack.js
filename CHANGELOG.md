# Changelog
All notable changes to the project will be documented in this file.

The format is based on [Keep a Changelog](https://keepachangelog.com/en/1.0.0/)
and this project adheres to [Semantic Versioning](https://semver.org/spec/v2.0.0.html).

## [Unreleased]

### Added

<<<<<<< HEAD
- The `BlockstackWallet` class in `blockstack.js` supports generating private keys
  and addresses within the hierarchical derivation scheme used by the Blockstack
  Browser and supported by the Blockstack ecosystem.
- `network.BlockstackNetwork.getDefaultBurnAddress()` method to get the default burn address
  regardless of whether or not the code runs in regtest or mainnet.
- `network.BlockstackNetwork.getNamespacePrice()` method to get the price of a namespace.
- `network.BlockstackNetwork.getNamespaceInfo()` method to query the on-chain
  information for a namespace.
- `safety.isNamespaceValid()` method to check that a namespace ID is
  well-formed.
- `safety.isNamespaceAvailable()` method to check if a namespace is available
  for registration.
- `safety.revealedNamespace()` method to check if a particular address is the
  namespace's revealer.
- `safety.namespaceIsReady()` method to check whether or not a namespace has
  been launched.
- `safety.namespaceIsRevealed()` method to check whether or not a namespace has
  been revealed but not yet launched.
- `transactions.BlockstackNamespace()` class to help construct and serialize the
  `OP_RETURN` payload of a `NAMESPACE_REVEAL` transaction
- `transactions.makeRevoke()` method to create a `NAME_REVOKE` transaction.
- `transactions.makeNamespacePreorder()` method to create a `NAMESPACE_PREORDER`
  transaction.
- `transactions.makeNamespaceReveal()` method to create a `NAMESPACE_REVEAL`
  transaction.
- `transactions.makeNamespaceReady()` method to create a `NAMESPACE_READY`
  transaction.
- `transactions.makeNameImport()` method to create a `NAME_IMPORT` transaction.
- `transactions.makeAnnounce()` method to create an `ANNOUNCE` transaction.
- `transactions.estimateRevoke()` method to estimate the cost of a `NAME_REVOKE`
  transaction.
- `transactions.estimateNamespacePreorder()` method to estimate the cost of a
  `NAMESPACE_PREORDER` transaction.
- `transactions.estimateNamespaceReveal()` method to estimate the cost of a
  `NAMESPACE_REVEAL` transaction.
- `transactions.estimateNamespaceReady()` method to estimate the cost of a
  `NAMESPACE_READY` transaction.
- `transactions.estimateNameImport()` method to estimate the cost of a
  `NAME_IMPORT` transaction.
- `transactions.estimateAnnounce()` method to estimate the cost of an `ANNOUNCE`
  transaction.
- `transactions.AmountType` Flow union type that captures both the type of JSON
  response from the stable `/v1/prices/*` RESTful endpoints on Blockstack Core,
as well as the upcoming `/v2/prices/*` endpoints.
=======
- Support for `verify` and `sign` keywords in `getFile` and `putFile`
  respectively. This enables support for ECDSA signatures on SHA256
  hashes in the storage operations, and works for encrypted and
  unencrypted files, in addition to multi-player reads (for
  unencrypted files).
- New `TransactionSigner` interface to allow for different signing agents
  in the `transactions` functions (e.g., makePreorder).
- `putFile` can now optionally take the public key for which you want
to encrypt the file. Thanks to @bodymindarts for this!
>>>>>>> b581cf74

### Changed
- `encryptContent` now takes a public key instead of a private key to
encrypt content for other users.

## [17.2.0]

### Added

- `encryptContent` and `decryptContent` methods for encrypting strings
  and buffers with specific keys, or by default, the
  appPrivateKey. Thanks to @nikkolasg and @nivas8292 for PRs on this
  work.
- Functions in `transactions` to support namespace creation
  (`NAMESPACE_PREORDER`, `NAMESPACE_REVEAL`, `NAMESPACE_IMPORT`,
  `ANNOUNCE`, and `NAMESPACE_READY`). Thanks @jcnelson.
- Support for `NAME_REVOKE` transactions. Thanks @jcnelson.
- `transactions.AmountType` Flow union type that captures both the
  type of JSON response from the stable `/v1/prices/*` RESTful
  endpoints on Blockstack Core, as well as the upcoming `/v2/prices/*`
  endpoints.
- Support for setting `blockstack.js` logLevels via
  `config.logLevel`. Supports strings: `['debug', 'info', 'warn',
  'error', 'none']` and defaults to `debug`. If you do not want
  `blockstack.js` to print anything to `console.log`, use
  `'none'`. Thanks @hstove.

### Changed

- Modified the transaction builders in `transactions.js` to accept a
  new flow type `transactions.AmountType` for the price of a name or
  namespace.  This makes them forwards-compatible with the next stable
  release of Blockstack Core.
- Added inline documentation on the wire formats of all transactions.

### Fixed

- Update to proof URLs for instagram proofs. Thanks @cponeill.
- Fixes to several safety checks. Thanks @jcnelson.
- Fixed error handling in proof validation -- several errors which
  would cause uncaught promise rejections now are handled correctly.
- Improved error handling in authentication -- if a user tries to sign
  in with an application is a different browser context, rather than
  experiencing a 'Key must be less than curve order' error, the
  authentication fails.<|MERGE_RESOLUTION|>--- conflicted
+++ resolved
@@ -8,52 +8,9 @@
 
 ### Added
 
-<<<<<<< HEAD
 - The `BlockstackWallet` class in `blockstack.js` supports generating private keys
   and addresses within the hierarchical derivation scheme used by the Blockstack
   Browser and supported by the Blockstack ecosystem.
-- `network.BlockstackNetwork.getDefaultBurnAddress()` method to get the default burn address
-  regardless of whether or not the code runs in regtest or mainnet.
-- `network.BlockstackNetwork.getNamespacePrice()` method to get the price of a namespace.
-- `network.BlockstackNetwork.getNamespaceInfo()` method to query the on-chain
-  information for a namespace.
-- `safety.isNamespaceValid()` method to check that a namespace ID is
-  well-formed.
-- `safety.isNamespaceAvailable()` method to check if a namespace is available
-  for registration.
-- `safety.revealedNamespace()` method to check if a particular address is the
-  namespace's revealer.
-- `safety.namespaceIsReady()` method to check whether or not a namespace has
-  been launched.
-- `safety.namespaceIsRevealed()` method to check whether or not a namespace has
-  been revealed but not yet launched.
-- `transactions.BlockstackNamespace()` class to help construct and serialize the
-  `OP_RETURN` payload of a `NAMESPACE_REVEAL` transaction
-- `transactions.makeRevoke()` method to create a `NAME_REVOKE` transaction.
-- `transactions.makeNamespacePreorder()` method to create a `NAMESPACE_PREORDER`
-  transaction.
-- `transactions.makeNamespaceReveal()` method to create a `NAMESPACE_REVEAL`
-  transaction.
-- `transactions.makeNamespaceReady()` method to create a `NAMESPACE_READY`
-  transaction.
-- `transactions.makeNameImport()` method to create a `NAME_IMPORT` transaction.
-- `transactions.makeAnnounce()` method to create an `ANNOUNCE` transaction.
-- `transactions.estimateRevoke()` method to estimate the cost of a `NAME_REVOKE`
-  transaction.
-- `transactions.estimateNamespacePreorder()` method to estimate the cost of a
-  `NAMESPACE_PREORDER` transaction.
-- `transactions.estimateNamespaceReveal()` method to estimate the cost of a
-  `NAMESPACE_REVEAL` transaction.
-- `transactions.estimateNamespaceReady()` method to estimate the cost of a
-  `NAMESPACE_READY` transaction.
-- `transactions.estimateNameImport()` method to estimate the cost of a
-  `NAME_IMPORT` transaction.
-- `transactions.estimateAnnounce()` method to estimate the cost of an `ANNOUNCE`
-  transaction.
-- `transactions.AmountType` Flow union type that captures both the type of JSON
-  response from the stable `/v1/prices/*` RESTful endpoints on Blockstack Core,
-as well as the upcoming `/v2/prices/*` endpoints.
-=======
 - Support for `verify` and `sign` keywords in `getFile` and `putFile`
   respectively. This enables support for ECDSA signatures on SHA256
   hashes in the storage operations, and works for encrypted and
@@ -62,8 +19,7 @@
 - New `TransactionSigner` interface to allow for different signing agents
   in the `transactions` functions (e.g., makePreorder).
 - `putFile` can now optionally take the public key for which you want
-to encrypt the file. Thanks to @bodymindarts for this!
->>>>>>> b581cf74
+  to encrypt the file. Thanks to @bodymindarts for this!
 
 ### Changed
 - `encryptContent` now takes a public key instead of a private key to
