--- conflicted
+++ resolved
@@ -1,26 +1,8 @@
 toc:
   - name: Authentication
-<<<<<<< HEAD
-    description: |
-      Single sign on and authentication without third parties or remote servers.
-
-      [Read more about authentication](https://github.com/blockstack/blockstack.js/blob/master/src/auth/README.md)
+    file: src/auth/README.md
   - AppConfig
   - UserSession
-=======
-    file: src/auth/README.md
-  - redirectToSignIn
-  - isSignInPending
-  - handlePendingSignIn
-  - loadUserData
-  - isUserSignedIn
-  - signUserOut
-  - makeAuthRequest
-  - generateAndStoreTransitKey
-  - redirectToSignInWithAuthRequest
-  - getAuthResponseToken
-  - verifyAuthResponse
->>>>>>> 717cc526
   - name: Profiles
     file: src/profiles/README.md
   - extractProfile
@@ -30,25 +12,7 @@
   - validateProofs
   - lookupProfile
   - name: Storage
-<<<<<<< HEAD
     description: |
-      Store your app's data without servers in storage your user controls.
-
-      _Note: Blockstack Gaia Storage APIs and on-disk format will change in
-      upcoming pre-releases breaking backward compatibility. File encryption is currently
-      opt-in on a file by file basis._
-
-      _Certain storage features such as and collections are not implemented in the current
-      version. These features will be rolled out in future updates._
-
-      [Read more about storage](https://github.com/blockstack/blockstack.js/blob/master/src/storage/README.md)
-=======
     file: src/storage/README.md
-  - getFile
-  - putFile
-  - deleteFile
-  - encryptContent
-  - decryptContent
->>>>>>> 717cc526
   - getAppBucketUrl
   - getUserAppFileUrl