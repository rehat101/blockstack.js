--- conflicted
+++ resolved
@@ -1,12 +1,9 @@
 /* @flow */
 import { ec as EllipticCurve } from 'elliptic'
 import crypto from 'crypto'
-<<<<<<< HEAD
-import { FailedDecryptionError } from './errors'
-=======
 import bip39 from 'bip39'
 import triplesec from 'triplesec'
->>>>>>> 0265aab2
+import { FailedDecryptionError } from './errors'
 import { getPublicKeyFromPrivate } from './keys'
 
 const ecurve = new EllipticCurve('secp256k1')
@@ -119,12 +116,8 @@
  *  mac (message authentication code), ephemeralPublicKey
  *  wasString (boolean indicating with or not to return a buffer or string on decrypt)
  * @return {Buffer} plaintext
-<<<<<<< HEAD
  * @throws {FailedDecryptionError} if unable to decrypt
-=======
- * @throws {Error} if unable to decrypt
- * @private
->>>>>>> 0265aab2
+ * @private
  */
 export function decryptECIES(privateKey: string, cipherObject: CipherObject): Buffer | string {
   const ecSK = ecurve.keyFromPrivate(privateKey, 'hex')
