--- conflicted
+++ resolved
@@ -38,9 +38,9 @@
     if (stack) {
       bugMessage += `\nStack Trace:\n${stack}`
     }
-    message += '\nIf you believe this exception is caused by a bug in blockstack.js' +
-      ', please file a bug report: https://community.blockstack.org/bugs?' +
-      `9ndd2=Bug&4ud0i=${encodeURIComponent(bugMessage)}`
+    message += '\nIf you believe this exception is caused by a bug in blockstack.js'
+      + ', please file a bug report: https://community.blockstack.org/bugs?'
+      + `9ndd2=Bug&4ud0i=${encodeURIComponent(bugMessage)}`
     super(message)
     this.code = error.code
     this.parameter = error.parameter ? error.parameter : null
@@ -100,15 +100,9 @@
   specifiedAmount: number
 
   constructor(fees: number, specifiedAmount: number) {
-<<<<<<< HEAD
-    const message = `Not enough coin to fund fees transaction fees. Fees would be ${fees},` +
-          ` specified spend is  ${specifiedAmount}`
-    super({ code: ERROR_CODES.INVALID_AMOUNT_ERROR, message })
-=======
     const message = `Not enough coin to fund fees transaction fees. Fees would be ${fees},`
           + ` specified spend is  ${specifiedAmount}`
-    super({ code: 'invalid_amount_error', message })
->>>>>>> 49ccd6a8
+    super({ code: ERROR_CODES.INVALID_AMOUNT_ERROR, message })
     this.specifiedAmount = specifiedAmount
     this.fees = fees
     this.name = 'InvalidAmountError'
