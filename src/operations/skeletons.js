/* @flow */

import bitcoin from 'bitcoinjs-lib'
import { decodeB40, hash160, hash128, DUST_MINIMUM } from './utils'
import { config } from '../config'

// todo : add name length / character verification

export class BlockstackNamespace {
  namespaceID: string
  version: number
  lifetime: number
  coeff: number
  base: number
  buckets: Array<number>
  nonalphaDiscount: number
  noVowelDiscount: number

  constructor(namespaceID: string) {
    if (namespaceID.length > 19) {
      throw new Error('Namespace ID too long (19 chars max)')
    }
    if (!namespaceID.match('[0123456789abcdefghijklmnopqrstuvwxyz_-]+')) {
      throw new Error('Namespace ID can only use characters 0123456789abcdefghijklmnopqrstuvwxyz-_')
    }

    this.namespaceID = namespaceID
    this.version = -1
    this.lifetime = -1
    this.coeff = -1
    this.base = -1
    this.buckets = [-1]
    this.nonalphaDiscount = -1
    this.noVowelDiscount = -1
  }

  check() {
    try {
      this.setVersion(this.version)
      this.setLifetime(this.lifetime)
      this.setCoeff(this.coeff)
      this.setBase(this.base)
      this.setBuckets(this.buckets)
      this.setNonalphaDiscount(this.nonalphaDiscount)
      this.setNoVowelDiscount(this.noVowelDiscount)
      return true
    } catch (e) {
      return false
    }
  }

  setVersion(version: number) { 
    if (version < 0 || version > 2 ** 16 - 1) {
      throw new Error('Invalid version: must be a 16-bit number')
    }
    this.version = version
  }

  setLifetime(lifetime: number) {
    if (lifetime < 0 || lifetime > 2 ** 32 - 1) {
      throw new Error('Invalid lifetime: must be a 32-bit number')
    }
    this.lifetime = lifetime
  }
    
  setCoeff(coeff: number) {
    if (coeff < 0 || coeff > 255) {
      throw new Error('Invalid coeff: must be an 8-bit number')
    }
    this.coeff = coeff
  }

  setBase(base: number) {
    if (base < 0 || base > 255) {
      throw new Error('Invalid base: must be an 8-bit number')
    }
    this.base = base
  }

  setBuckets(buckets: Array<number>) {
    if (buckets.length !== 16) {
      throw new Error('Invalid buckets: must have 16 entries')
    }

    for (let i = 0; i < buckets.length; i++) {
      if (buckets[i] < 0 || buckets[i] > 15) {
        throw new Error('Invalid buckets: must be 4-bit numbers')
      }
    }

    this.buckets = buckets.slice(0)
  }
 
  setNonalphaDiscount(nonalphaDiscount: number) {
    if (nonalphaDiscount < 0 || nonalphaDiscount > 15) {
      throw new Error('Invalid nonalphaDiscount: must be a 4-bit number')
    }
    this.nonalphaDiscount = nonalphaDiscount
  }

  setNoVowelDiscount(noVowelDiscount: number) {
    if (noVowelDiscount < 0 || noVowelDiscount > 15) {
      throw new Error('Invalid noVowelDiscount: must be a 4-bit number')
    }
    this.noVowelDiscount = noVowelDiscount
  }

  toHexPayload() {
    const lifeHex = `00000000${this.lifetime.toString(16)}`.slice(-8)
    const coeffHex = `00${this.coeff.toString(16)}`.slice(-2)
    const baseHex = `00${this.base.toString(16)}`.slice(-2)
    const bucketHex = this.buckets.map((b) => b.toString(16)).reduce((b1, b2) => b1 + b2, '')
    const discountHex = this.nonalphaDiscount.toString(16) + this.noVowelDiscount.toString(16)
    const versionHex = `0000${this.version.toString(16)}`.slice(-4)
    const namespaceIDHex = new Buffer(this.namespaceID).toString('hex')

    return lifeHex + coeffHex + baseHex + bucketHex + discountHex + versionHex + namespaceIDHex
  } 
}

export function makePreorderSkeleton(
  fullyQualifiedName: string, consensusHash : string, preorderAddress: string,
  burnAddress : string, burnAmount: {units: string, amount: Object},
  registerAddress: ?string = null) {
  // Returns a preorder tx skeleton.
  //   with 3 outputs : 1. the Blockstack Preorder OP_RETURN data
  //                    2. the Preorder's change address (5500 satoshi minimum)
  //                    3. the BURN
  //
  // 0     2  3                                     23             39          47            66
  // |-----|--|--------------------------------------|--------------|-----------|-------------|
  // magic op  hash160(fqn,scriptPubkey,registerAddr) consensus hash token burn  token type
  //                                                                 (optional)   (optional)

  // Returns an unsigned serialized transaction.
  const network = config.network
  const nameBuff = Buffer.from(decodeB40(fullyQualifiedName), 'hex') // base40
  const scriptPublicKey = bitcoin.address.toOutputScript(preorderAddress, network.layer1)

  const dataBuffers = [nameBuff, scriptPublicKey]

  if (!!registerAddress) {
    const registerBuff = Buffer.from(registerAddress, 'ascii')
    dataBuffers.push(registerBuff)
  }

  const dataBuff = Buffer.concat(dataBuffers)

  const hashed = hash160(dataBuff)

  const opReturnBufferLen = burnAmount.units === 'BTC' ? 39 : 66
  const opReturnBuffer = Buffer.alloc(opReturnBufferLen)
  opReturnBuffer.write('id?', 0, 3, 'ascii')
  hashed.copy(opReturnBuffer, 3)
  opReturnBuffer.write(consensusHash, 23, 16, 'hex')

<<<<<<< HEAD
  if (burnAmount.units !== 'BTC') {
    const burnHex = burnAmount.amount.toHex()
    const paddedBurnHex = `0000000000000000${burnHex}`.slice(-16)

    opReturnBuffer.write(paddedBurnHex, 39, 8, 'hex')
    opReturnBuffer.write(burnAmount.units, 47, burnAmount.units.length, 'ascii')
  }

  const nullOutput = bitcoin.script.nullDataOutput(opReturnBuffer)
=======
  const nullOutput = bitcoin.script.nullData.output.encode(opReturnBuffer)
>>>>>>> 143800c1

  const tx = new bitcoin.TransactionBuilder(network.layer1)

  tx.addOutput(nullOutput, 0)
  tx.addOutput(preorderAddress, DUST_MINIMUM)

  if (burnAmount.units === 'BTC') {
    const btcBurnAmount = parseInt(burnAmount.amount.toHex(), 16)
    tx.addOutput(burnAddress, btcBurnAmount)
  } else {
    tx.addOutput(burnAddress, DUST_MINIMUM)
  }

  return tx.buildIncomplete()
}

export function makeRegisterSkeleton(
  fullyQualifiedName: string, ownerAddress: string,
  valueHash: ?string = null, burnTokenAmountHex: ?string = null) {
  // Returns a register tx skeleton.
  //   with 2 outputs : 1. The register OP_RETURN
  //                    2. The owner address (can be different from REGISTER address on renewals)

  // You MUST make the first input a UTXO from the current OWNER *or* the
  //   funder of the PREORDER

  // in the case of a renewal, this would need to be modified to include a change address
  //  as output (3) before the burn output (4)

  /*
    Formats

    No zonefile hash, and pay with BTC:

    0    2  3                                  39
    |----|--|----------------------------------|
    magic op   name.ns_id (up to 37 bytes)


    With zonefile hash, and pay with BTC:
    
    0    2  3                                  39                  59
    |----|--|----------------------------------|-------------------|
    magic op   name.ns_id (37 bytes, 0-padded)     zone file hash

  */

  let payload
  const network = config.network

  if (!!burnTokenAmountHex && !valueHash) {
    // empty value hash 
    valueHash = '0000000000000000000000000000000000000000'
  }

  if (!!valueHash) {
    if (valueHash.length !== 40) {
      throw new Error('Value hash length incorrect. Expecting 20-bytes, hex-encoded')
    }
    if (!!burnTokenAmountHex) {
      if (burnTokenAmountHex.length !== 16) {
        throw new Error('Burn field length incorrect.  Expecting 8-bytes, hex-encoded')
      }
    }

    const payloadLen = burnTokenAmountHex ? 65 : 57
    payload = Buffer.alloc(payloadLen, 0)
    payload.write(fullyQualifiedName, 0, 37, 'ascii')
    payload.write(valueHash, 37, 20, 'hex')
    if (!!burnTokenAmountHex) {
      payload.write(burnTokenAmountHex, 57, 16, 'hex')
    }
  } else {
    payload = Buffer.from(fullyQualifiedName, 'ascii')
  }

  const opReturnBuffer = Buffer.concat([Buffer.from('id:', 'ascii'), payload])
  const nullOutput = bitcoin.script.nullData.output.encode(opReturnBuffer)

  const tx = new bitcoin.TransactionBuilder(network.layer1)

  tx.addOutput(nullOutput, 0)
  tx.addOutput(ownerAddress, DUST_MINIMUM)

  return tx.buildIncomplete()
}

export function makeRenewalSkeleton(
  fullyQualifiedName: string, nextOwnerAddress: string, lastOwnerAddress: string,
  burnAddress: string, burnAmount: {units: string, amount: Object}, valueHash: ?string = null) {
  /*
    Formats

    No zonefile hash, and pay with BTC:

    0    2  3                                  39
    |----|--|----------------------------------|
    magic op   name.ns_id (up to 37 bytes)


    With zonefile hash, and pay with BTC:
    
    0    2  3                                  39                  59
    |----|--|----------------------------------|-------------------|
    magic op   name.ns_id (37 bytes, 0-padded)     zone file hash


   With renewal payment in a token:
   (for register, tokens burned is not included)
   (for renew, tokens burned is the number of tokens to burn)
    
   0    2  3                                  39                  59                            67
   |----|--|----------------------------------|-------------------|------------------------------|
   magic op   name.ns_id (37 bytes, 0-padded)     zone file hash    tokens burned (little-endian)
  */
  const network = config.network
  const burnTokenAmount = burnAmount.units === 'BTC' ? null : burnAmount.amount
  const burnBTCAmount = burnAmount.units === 'BTC' ? 
    parseInt(burnAmount.amount.toHex(), 16) : DUST_MINIMUM
  
  let burnTokenHex = null
  if (!!burnTokenAmount) {
    const burnHex = burnTokenAmount.toHex()
    burnTokenHex = `0000000000000000${burnHex}`.slice(-16)
  }

  const registerTX = makeRegisterSkeleton(
    fullyQualifiedName, nextOwnerAddress, valueHash, burnTokenHex)
  const txB = bitcoin.TransactionBuilder.fromTransaction(
    registerTX, network.layer1)
  txB.addOutput(lastOwnerAddress, DUST_MINIMUM)
  txB.addOutput(burnAddress, burnBTCAmount)
  return txB.buildIncomplete()
}

export function makeTransferSkeleton(
  fullyQualifiedName: string, consensusHash: string, newOwner: string,
  keepZonefile: boolean = false) {
  // Returns a transfer tx skeleton.
  //   with 2 outputs : 1. the Blockstack Transfer OP_RETURN data
  //                    2. the new owner with a DUST_MINIMUM value (5500 satoshi)
  //
  // You MUST make the first input a UTXO from the current OWNER
  //
  // Returns an unsigned serialized transaction.
  /*
    Format
    
    0     2  3    4                   20              36
    |-----|--|----|-------------------|---------------|
    magic op keep  hash128(name.ns_id) consensus hash
             data?
  */
  const network = config.network
  const opRet = Buffer.alloc(36)
  let keepChar = '~'
  if (keepZonefile) {
    keepChar = '>'
  }

  opRet.write('id>', 0, 3, 'ascii')
  opRet.write(keepChar, 3, 1, 'ascii')

  const hashed = hash128(Buffer.from(fullyQualifiedName, 'ascii'))
  hashed.copy(opRet, 4)
  opRet.write(consensusHash, 20, 16, 'hex')

  const opRetPayload = bitcoin.script.nullData.output.encode(opRet)

  const tx = new bitcoin.TransactionBuilder(network.layer1)

  tx.addOutput(opRetPayload, 0)
  tx.addOutput(newOwner, DUST_MINIMUM)

  return tx.buildIncomplete()
}


export function makeUpdateSkeleton(
  fullyQualifiedName: string, consensusHash: string, valueHash: string) {
  // Returns an update tx skeleton.
  //   with 1 output : 1. the Blockstack update OP_RETURN
  //
  // You MUST make the first input a UTXO from the current OWNER
  //
  // Returns an unsigned serialized transaction.
  /*
    Format:
    
    0     2  3                                   19                      39
    |-----|--|-----------------------------------|-----------------------|
    magic op  hash128(name.ns_id,consensus hash) hash160(data)
  */

  const network = config.network
  const opRet = Buffer.alloc(39)

  const nameBuff = Buffer.from(fullyQualifiedName, 'ascii')
  const consensusBuff = Buffer.from(consensusHash, 'ascii')

  const hashedName = hash128(Buffer.concat(
    [nameBuff, consensusBuff]))

  opRet.write('id+', 0, 3, 'ascii')
  hashedName.copy(opRet, 3)
  opRet.write(valueHash, 19, 20, 'hex')

  const opRetPayload = bitcoin.script.nullData.output.encode(opRet)

  const tx = new bitcoin.TransactionBuilder(network.layer1)

  tx.addOutput(opRetPayload, 0)

  return tx.buildIncomplete()
}


export function makeRevokeSkeleton(fullyQualifiedName: string) {
  // Returns a revoke tx skeleton 
  //    with 1 output: 1. the Blockstack revoke OP_RETURN
  //
  // You MUST make the first input a UTXO from the current OWNER
  //
  // Returns an unsigned serialized transaction
  /*
   Format:

   0    2  3                             39
   |----|--|-----------------------------|
   magic op   name.ns_id (37 bytes)
  */
  
  const network = config.network
  const opRet = Buffer.alloc(3)

  const nameBuff = Buffer.from(fullyQualifiedName, 'ascii')
  
  opRet.write('id~', 0, 3, 'ascii')
  
  const opReturnBuffer = Buffer.concat([opRet, nameBuff])
  const nullOutput = bitcoin.script.nullDataOutput(opReturnBuffer)

  const tx = new bitcoin.TransactionBuilder(network.layer1)

  tx.addOutput(nullOutput, 0)

  return tx.buildIncomplete()
}

export function makeNamespacePreorderSkeleton(
  namespaceID: string, consensusHash : string, preorderAddress: string,
  registerAddress: string, burnAmount: {units: string, amount: Object}) {
  // Returns a namespace preorder tx skeleton.
  // Returns an unsigned serialized transaction.
  /*
   Formats:

   Without STACKS:

   0     2   3                                      23               39
   |-----|---|--------------------------------------|----------------|
   magic op  hash(ns_id,script_pubkey,reveal_addr)   consensus hash


   with STACKs:

   0     2   3                                      23               39                         47
   |-----|---|--------------------------------------|----------------|--------------------------|
   magic op  hash(ns_id,script_pubkey,reveal_addr)   consensus hash    token fee (little-endian)
  */

  if (burnAmount.units !== 'BTC' && burnAmount.units !== 'STACKS') {
    throw new Error(`Invalid burnUnits ${burnAmount.units}`)
  }

  const network = config.network
  const burnAddress = network.coerceAddress('1111111111111111111114oLvT2')
  const namespaceIDBuff = Buffer.from(decodeB40(namespaceID), 'hex') // base40
  const scriptPublicKey = bitcoin.address.toOutputScript(preorderAddress, network.layer1)
  const registerBuff = Buffer.from(registerAddress, 'ascii')

  const dataBuffers = [namespaceIDBuff, scriptPublicKey, registerBuff]
  const dataBuff = Buffer.concat(dataBuffers)

  const hashed = hash160(dataBuff)
  
  let btcBurnAmount = DUST_MINIMUM
  let opReturnBufferLen = 39
  if (burnAmount.units === 'STACKS') {
    opReturnBufferLen = 47
  } else {
    btcBurnAmount = parseInt(burnAmount.amount.toHex(), 16)
  }

  const opReturnBuffer = Buffer.alloc(opReturnBufferLen)
  opReturnBuffer.write('id*', 0, 3, 'ascii')
  hashed.copy(opReturnBuffer, 3)
  opReturnBuffer.write(consensusHash, 23, 16, 'hex')

  if (burnAmount.units === 'STACKS') {
    const burnHex = burnAmount.amount.toHex()
    const paddedBurnHex = `0000000000000000${burnHex}`.slice(-16)
    opReturnBuffer.write(paddedBurnHex, 39, 16, 'hex')
  }

  const nullOutput = bitcoin.script.nullDataOutput(opReturnBuffer)

  const tx = new bitcoin.TransactionBuilder(network.layer1)

  tx.addOutput(nullOutput, 0)
  tx.addOutput(preorderAddress, DUST_MINIMUM)
  tx.addOutput(burnAddress, btcBurnAmount)

  return tx.buildIncomplete()
}


export function makeNamespaceRevealSkeleton(
  namespace: BlockstackNamespace, revealAddress: string) {
  /*
   Format:
   
   0     2   3    7     8     9    10   11   12   13   14    15    16    17       18      20     39
   |-----|---|----|-----|-----|----|----|----|----|----|-----|-----|-----|--------|-------|-------|
   magic  op  life coeff. base 1-2  3-4  5-6  7-8  9-10 11-12 13-14 15-16 nonalpha version  ns ID
                                                  bucket exponents        no-vowel
                                                                          discounts
  */
  const network = config.network
  const hexPayload = namespace.toHexPayload()

  const opReturnBuffer = Buffer.alloc(3 + hexPayload.length / 2)
  opReturnBuffer.write('id&', 0, 3, 'ascii')
  opReturnBuffer.write(hexPayload, 3, hexPayload.length / 2, 'hex')

  const nullOutput = bitcoin.script.nullDataOutput(opReturnBuffer)
  const tx = new bitcoin.TransactionBuilder(network.layer1)

  tx.addOutput(nullOutput, 0)
  tx.addOutput(revealAddress, DUST_MINIMUM)

  return tx.buildIncomplete()
}


export function makeNamespaceReadySkeleton(
  namespaceID: string) {
  /*
   Format:
   
   0     2  3  4           23
   |-----|--|--|------------|
   magic op  .  ns_id

   */
  const network = config.network
  const opReturnBuffer = Buffer.alloc(3 + namespaceID.length + 1)
  opReturnBuffer.write('id!', 0, 3, 'ascii')
  opReturnBuffer.write(`.${namespaceID}`, 3, namespaceID.length + 1, 'ascii')

  const nullOutput = bitcoin.script.nullDataOutput(opReturnBuffer)
  const tx = new bitcoin.TransactionBuilder(network.layer1)

  tx.addOutput(nullOutput, 0)
  
  return tx.buildIncomplete()
}


export function makeNameImportSkeleton(name: string, recipientAddr: string, zonefileHash: string) {
  /*
   Format:
    
    0    2  3                             39
    |----|--|-----------------------------|
    magic op   name.ns_id (37 bytes)

   Output 0: the OP_RETURN
   Output 1: the recipient
   Output 2: the zonefile hash
 */
  if (zonefileHash.length !== 40) {
    throw new Error('Invalid zonefile hash: must be 20 bytes hex-encoded')
  }

  const network = config.network
  const opReturnBuffer = Buffer.alloc(3 + name.length)
  opReturnBuffer.write('id;', 0, 3, 'ascii')
  opReturnBuffer.write(name, 3, name.length, 'ascii')

  const nullOutput = bitcoin.script.nullDataOutput(opReturnBuffer)
  const tx = new bitcoin.TransactionBuilder(network.layer1)
  const zonefileHashB58 = bitcoin.address.toBase58Check(
    new Buffer(zonefileHash, 'hex'), network.layer1.pubKeyHash)

  tx.addOutput(nullOutput, 0)
  tx.addOutput(recipientAddr, DUST_MINIMUM)
  tx.addOutput(zonefileHashB58, DUST_MINIMUM)

  return tx.buildIncomplete()
}


export function makeAnnounceSkeleton(messageHash: string) {
  /*
    Format: 

    0    2  3                             23
    |----|--|-----------------------------|
    magic op   message hash (160-bit)
  */
  if (messageHash.length !== 40) {
    throw new Error('Invalid message hash: must be 20 bytes hex-encoded')
  }

  const network = config.network
  const opReturnBuffer = Buffer.alloc(3 + messageHash.length / 2)
  opReturnBuffer.write('id#', 0, 3, 'ascii')
  opReturnBuffer.write(messageHash, 3, messageHash.length, 'hex')

  const nullOutput = bitcoin.script.nullDataOutput(opReturnBuffer)
  const tx = new bitcoin.TransactionBuilder(network.layer1)
  
  tx.addOutput(nullOutput, 0)
  return tx.buildIncomplete()
}
<|MERGE_RESOLUTION|>--- conflicted
+++ resolved
@@ -154,7 +154,6 @@
   hashed.copy(opReturnBuffer, 3)
   opReturnBuffer.write(consensusHash, 23, 16, 'hex')
 
-<<<<<<< HEAD
   if (burnAmount.units !== 'BTC') {
     const burnHex = burnAmount.amount.toHex()
     const paddedBurnHex = `0000000000000000${burnHex}`.slice(-16)
@@ -163,10 +162,7 @@
     opReturnBuffer.write(burnAmount.units, 47, burnAmount.units.length, 'ascii')
   }
 
-  const nullOutput = bitcoin.script.nullDataOutput(opReturnBuffer)
-=======
   const nullOutput = bitcoin.script.nullData.output.encode(opReturnBuffer)
->>>>>>> 143800c1
 
   const tx = new bitcoin.TransactionBuilder(network.layer1)
 
