/* @flow */
import { DEFAULT_CORE_NODE, DEFAULT_SCOPE, DEFAULT_BLOCKSTACK_HOST } from './authConstants'


/**
 * Configuration data for the current app.
 *
 * On browser platforms, creating an instance of this
 * class without any arguments will use
 * `window.location.origin` as the app domain.
 * On non-browser platforms, you need to
 * specify an app domain as the first argument.
 * @type {AppConfig}
 */
export class AppConfig {

  /**
   * Blockstack apps are uniquely identified by their app domain.
   * @type {string}
   */
  appDomain: string

  /**
   * An array of string representing permissions requested by the app.
   * @type {[Array<string>}
   */
  scopes: Array<string>


  /**
   * Path on app domain to redirect users to after authentication. The
   * authentication response token will be postpended in a query.
   * @type {string}
   */
  redirectPath: string

  /**
   * Path relative to app domain of app's manifest file.
   *
   * This file needs to have CORS headers set so that it can be fetched
   * from any origin. Typically this means return the header `Access-Control-Allow-Origin: *`.
   * @type {string}
   */
  manifestPath: string

  /**
   * The URL of Blockstack core node to use for this app. If this is
   * `null`, the core node specified by the user or default core node
   * will be used.
   * @type {string}
   */
  coreNode: string

<<<<<<< HEAD
  // TODO use this
  // authenticatorURL: ?string

=======
  /**
   * The URL of a web-based Blockstack Authenticator to use in the event
   * the user doesn't have Blockstack installed on their machine. If this
   * is not specified, the current default in this library will be used.
   * @type {string}
   */
  authenticatorURL: ?string

  /**
   * @param {string} appDomain - the app domain
   * @param {Array<string>} scopes - permissions this app is requesting
   * @param {string} redirectPath - path on app domain to redirect users to after authentication
   * @param {string} manifestPath - path relative to app domain of app's manifest file
   * @param {string} coreNode - override the default or user selected core node
   * @param {string} authenticatorURL - the web-based fall back authenticator
   */
>>>>>>> 08fa5a6a
  constructor(appDomain: string = window.location.origin,
              scopes: Array<string> = DEFAULT_SCOPE.slice(),
              redirectPath: string = '',
              manifestPath: string = '/manifest.json',
              coreNode: ?string = null,
              authenticatorURL: string = DEFAULT_BLOCKSTACK_HOST) {
    this.appDomain = appDomain
    this.scopes = scopes
    this.redirectPath = redirectPath
    this.manifestPath = manifestPath

    if (!coreNode) {
      this.coreNode = DEFAULT_CORE_NODE
    } else {
      this.coreNode = coreNode
    }

    this.authenticatorURL = authenticatorURL
  }

  /**
   * The location to which the authenticator should
   * redirect the user.
   * @returns {string} - URI
   */
  redirectURI() : string {
    return `${this.appDomain}${this.redirectPath}`
  }

  /**
   * The location of the app's manifest file.
   * @returns {string} - URI
   */
  manifestURI() : string {
    return `${this.appDomain}${this.manifestPath}`
  }
}<|MERGE_RESOLUTION|>--- conflicted
+++ resolved
@@ -13,7 +13,6 @@
  * @type {AppConfig}
  */
 export class AppConfig {
-
   /**
    * Blockstack apps are uniquely identified by their app domain.
    * @type {string}
@@ -51,11 +50,6 @@
    */
   coreNode: string
 
-<<<<<<< HEAD
-  // TODO use this
-  // authenticatorURL: ?string
-
-=======
   /**
    * The URL of a web-based Blockstack Authenticator to use in the event
    * the user doesn't have Blockstack installed on their machine. If this
@@ -72,7 +66,6 @@
    * @param {string} coreNode - override the default or user selected core node
    * @param {string} authenticatorURL - the web-based fall back authenticator
    */
->>>>>>> 08fa5a6a
   constructor(appDomain: string = window.location.origin,
               scopes: Array<string> = DEFAULT_SCOPE.slice(),
               redirectPath: string = '',
