--- conflicted
+++ resolved
@@ -124,13 +124,6 @@
     return Promise.reject('No authRequest provided')
   }
 
-<<<<<<< HEAD
-  if (!blockchainId) {
-    blockchainId = null;
-  }
-
-=======
->>>>>>> 5b72e40a
   let payload = null
   let authRequestObject = null
   try {
