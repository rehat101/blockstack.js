'use strict'

import queryString from 'query-string'
import { decodeToken } from 'jsontokens'
<<<<<<< HEAD
import { verifyAuthResponse } from './index'
=======
import { verifyAuthResponse } from './authVerification'
>>>>>>> 401be487
import protocolCheck from 'custom-protocol-detection'
import { BLOCKSTACK_HANDLER } from '../utils'

const BLOCKSTACK_STORAGE_LABEL = "blockstack"
const DEFAULT_BLOCKSTACK_HOST = "https://blockstack.org/auth"

export function isUserSignedIn() {
  return window.localStorage.getItem(BLOCKSTACK_STORAGE_LABEL) ? true : false
}

export function redirectUserToSignIn(authRequest,
                                     blockstackIDHost=DEFAULT_BLOCKSTACK_HOST) {
  const protocolURI = BLOCKSTACK_HANDLER + ":" + authRequest
  const httpsURI = blockstackIDHost + "?authRequest=" + authRequest
  function successCallback() {
    console.log('protocol handler detected')
    // protocolCheck should open the link for us
  }

  function failCallback() {
    console.log('protocol handler not detected')
    window.location = httpsURI
  }

  function unsupportedBrowserCallback() { // Safari is unsupported by protocolCheck
    console.log('can not detect custom protocols on this browser')
    window.location = protocolURI
  }

  protocolCheck(protocolURI, failCallback, successCallback, unsupportedBrowserCallback)
}

export function getAuthResponseToken() {
  const queryDict = queryString.parse(location.search)
  return queryDict.authResponse ? queryDict.authResponse : null
}

export function isSignInPending() {
  return getAuthResponseToken() ? true : false
}

export function signUserIn(callbackFunction) {
  const authResponseToken = getAuthResponseToken()

  if (verifyAuthResponse(authResponseToken)) {
    const tokenPayload = decodeToken(authResponseToken).payload
    const userData = {
      username: tokenPayload.username,
      profile: tokenPayload.profile,
      authResponseToken: authResponseToken
    }
    window.localStorage.setItem(
      BLOCKSTACK_STORAGE_LABEL, JSON.stringify(userData))
    callbackFunction(true)
  } else {
    callbackFunction(false)
  }
}

export function loadUserData(callbackFunction) {
  const userData = JSON.parse(window.localStorage.getItem(BLOCKSTACK_STORAGE_LABEL))
  callbackFunction(userData)
}

export function signUserOut(redirectURL) {
  window.localStorage.removeItem(BLOCKSTACK_STORAGE_LABEL)
  window.location = redirectURL
}<|MERGE_RESOLUTION|>--- conflicted
+++ resolved
@@ -2,11 +2,7 @@
 
 import queryString from 'query-string'
 import { decodeToken } from 'jsontokens'
-<<<<<<< HEAD
-import { verifyAuthResponse } from './index'
-=======
 import { verifyAuthResponse } from './authVerification'
->>>>>>> 401be487
 import protocolCheck from 'custom-protocol-detection'
 import { BLOCKSTACK_HANDLER } from '../utils'
 
